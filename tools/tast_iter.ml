--- conflicted
+++ resolved
@@ -17,16 +17,6 @@
 let structure sub str =
   List.iter (sub # structure_item) str.str_items
 
-<<<<<<< HEAD
-let constructor_decl sub cd =
-  begin match cd.cd_args with
-  | Cstr_tuple l -> List.iter (sub # core_type) l
-  | Cstr_record l -> List.iter (fun ld -> sub # core_type ld.ld_type) l
-  end;
-  opt (sub # core_type) cd.cd_res
-
-=======
->>>>>>> 047e0974
 let structure_item sub x =
   match x.str_desc with
   | Tstr_eval (exp, _attrs) -> sub # expression exp
@@ -49,8 +39,12 @@
 let value_description sub x =
   sub # core_type x.val_desc
 
+let constructor_args sub = function
+  | Cstr_tuple l -> List.iter (sub # core_type) l
+  | Cstr_record l -> List.iter (fun ld -> sub # core_type ld.ld_type) l
+
 let constructor_decl sub cd =
-  List.iter (sub # core_type) cd.cd_args;
+  constructor_args sub cd.cd_args;
   opt (sub # core_type) cd.cd_res
 
 let label_decl sub ld =
@@ -76,7 +70,7 @@
 let extension_constructor sub ext =
   match ext.ext_kind with
     Text_decl(ctl, cto) ->
-      List.iter (sub # core_type) ctl;
+      constructor_args sub ctl;
       opt (sub # core_type) cto
   | Text_rebind _ -> ()
 
