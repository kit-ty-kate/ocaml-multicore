--- conflicted
+++ resolved
@@ -3871,21 +3871,12 @@
         in
         (pat, (ext_env, unpacks)))
       caselist in
-<<<<<<< HEAD
-  (* If there are polymorphics variants, then unify cases
-     (delayed to keep it order-free) *)
-  let unify_pats sch =
-    List.iter (fun (pat, (ext_env, _)) ->
-      unify_pat ext_env pat (instance ext_env sch)) pat_env_list in
-  if contains_polyvars then unify_pats (newvar ());
-=======
   (* Unify all cases (delayed to keep it order-free) *)
   let ty_arg' = newvar () in
   let unify_pats ty =
     List.iter (fun (pat, (ext_env, _)) -> unify_pat ext_env pat ty)
       pat_env_list in
   unify_pats ty_arg';
->>>>>>> 59bf0620
   (* Check for polymorphic variants to close *)
   let patl = List.map fst pat_env_list in
   if List.exists has_variants patl then begin
@@ -3895,11 +3886,7 @@
   (* `Contaminating' unifications start here *)
   List.iter (fun f -> f()) !pattern_force;
   (* Post-processing and generalization *)
-<<<<<<< HEAD
-  if propagate || erase_either then unify_pats ty_arg;
-=======
   if propagate || erase_either then unify_pats (instance env ty_arg);
->>>>>>> 59bf0620
   if propagate then begin
     List.iter
       (iter_pattern (fun {pat_type=t} -> unify_var env t (newvar()))) patl;
