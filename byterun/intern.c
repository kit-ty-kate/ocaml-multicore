/**************************************************************************/
/*                                                                        */
/*                                 OCaml                                  */
/*                                                                        */
/*             Xavier Leroy, projet Cristal, INRIA Rocquencourt           */
/*                                                                        */
/*   Copyright 1996 Institut National de Recherche en Informatique et     */
/*     en Automatique.                                                    */
/*                                                                        */
/*   All rights reserved.  This file is distributed under the terms of    */
/*   the GNU Lesser General Public License version 2.1, with the          */
/*   special exception on linking described in the file LICENSE.          */
/*                                                                        */
/**************************************************************************/

#define CAML_INTERNALS

/* Structured input, compact format */

/* The interface of this file is "caml/intext.h" */

#include <string.h>
#include <stdio.h>
#include "caml/alloc.h"
#include "caml/callback.h"
#include "caml/config.h"
#include "caml/custom.h"
#include "caml/fail.h"
#include "caml/gc.h"
#include "caml/intext.h"
#include "caml/io.h"
#include "caml/md5.h"
#include "caml/memory.h"
#include "caml/mlvalues.h"
#include "caml/misc.h"
#include "caml/reverse.h"

/* XXX KC: Should this be made local? */
static unsigned char * intern_src;
/* Reading pointer in block holding input data. */

/* XXX KC: Should this be made local? */
static unsigned char * intern_input = NULL;
/* Pointer to beginning of block holding input data,
   if non-NULL this pointer will be freed by the cleanup function. */

static char * intern_resolve_code_pointer(unsigned char digest[16],
                                          asize_t offset);

CAMLnoreturn_start
static void intern_bad_code_pointer(unsigned char digest[16])
CAMLnoreturn_end;

static inline unsigned char read8u(void)
{ return *intern_src++; }

static inline signed char read8s(void)
{ return *intern_src++; }

static inline uint16_t read16u(void)
{
  uint16_t res = (intern_src[0] << 8) + intern_src[1];
  intern_src += 2;
  return res;
}

static inline int16_t read16s(void)
{
  int16_t res = (intern_src[0] << 8) + intern_src[1];
  intern_src += 2;
  return res;
}

static inline uint32_t read32u(void)
{
  uint32_t res =
    ((uint32_t)(intern_src[0]) << 24) + (intern_src[1] << 16)
    + (intern_src[2] << 8) + intern_src[3];
  intern_src += 4;
  return res;
}

static inline int32_t read32s(void)
{
  int32_t res =
    ((uint32_t)(intern_src[0]) << 24) + (intern_src[1] << 16)
    + (intern_src[2] << 8) + intern_src[3];
  intern_src += 4;
  return res;
}

#ifdef ARCH_SIXTYFOUR
static uintnat read64u(void)
{
  uintnat res =
    ((uintnat) (intern_src[0]) << 56)
    + ((uintnat) (intern_src[1]) << 48)
    + ((uintnat) (intern_src[2]) << 40)
    + ((uintnat) (intern_src[3]) << 32)
    + ((uintnat) (intern_src[4]) << 24)
    + ((uintnat) (intern_src[5]) << 16)
    + ((uintnat) (intern_src[6]) << 8)
    + (uintnat) (intern_src[7]);
  intern_src += 8;
  return res;
}
#endif

static inline void readblock(void * dest, intnat len)
{
  memcpy(dest, intern_src, len);
  intern_src += len;
}

static void intern_init(void * src, void * input)
{
  /* This is asserted at the beginning of demarshaling primitives.
     If it fails, it probably means that an exception was raised
     without calling intern_cleanup() during the previous demarshaling. */
<<<<<<< HEAD
  Assert (intern_input == NULL);
=======
  CAMLassert (intern_input == NULL && intern_obj_table == NULL \
     && intern_extra_block == NULL && intern_block == 0);
>>>>>>> 0d68080b
  intern_src = src;
  intern_input = input;
}

struct intern_stack;
static void intern_cleanup(struct intern_stack*);

static void readfloat(double * dest, unsigned int code)
{
  if (sizeof(double) != 8) {
    intern_cleanup(0); // Leak!!
    caml_invalid_argument("input_value: non-standard floats");
  }
  readblock((char *) dest, 8);
  /* Fix up endianness, if needed */
#if ARCH_FLOAT_ENDIANNESS == 0x76543210
  /* Host is big-endian; fix up if data read is little-endian */
  if (code != CODE_DOUBLE_BIG) Reverse_64(dest, dest);
#elif ARCH_FLOAT_ENDIANNESS == 0x01234567
  /* Host is little-endian; fix up if data read is big-endian */
  if (code != CODE_DOUBLE_LITTLE) Reverse_64(dest, dest);
#else
  /* Host is neither big nor little; permute as appropriate */
  if (code == CODE_DOUBLE_LITTLE)
    Permute_64(dest, ARCH_FLOAT_ENDIANNESS, dest, 0x01234567)
  else
    Permute_64(dest, ARCH_FLOAT_ENDIANNESS, dest, 0x76543210);
#endif
}

/* [len] is a number of floats */
static void readfloats(double * dest, mlsize_t len, unsigned int code)
{
  mlsize_t i;
  if (sizeof(double) != 8) {
    intern_cleanup(0); // Leak!!
    caml_invalid_argument("input_value: non-standard floats");
  }
  readblock((char *) dest, len * 8);
  /* Fix up endianness, if needed */
#if ARCH_FLOAT_ENDIANNESS == 0x76543210
  /* Host is big-endian; fix up if data read is little-endian */
  if (code != CODE_DOUBLE_ARRAY8_BIG &&
      code != CODE_DOUBLE_ARRAY32_BIG) {
    for (i = 0; i < len; i++) Reverse_64(dest + i, dest + i);
  }
#elif ARCH_FLOAT_ENDIANNESS == 0x01234567
  /* Host is little-endian; fix up if data read is big-endian */
  if (code != CODE_DOUBLE_ARRAY8_LITTLE &&
      code != CODE_DOUBLE_ARRAY32_LITTLE) {
    for (i = 0; i < len; i++) Reverse_64(dest + i, dest + i);
  }
#else
  /* Host is neither big nor little; permute as appropriate */
  if (code == CODE_DOUBLE_ARRAY8_LITTLE ||
      code == CODE_DOUBLE_ARRAY32_LITTLE) {
    for (i = 0; i < len; i++)
      Permute_64(dest + i, ARCH_FLOAT_ENDIANNESS, dest + i, 0x01234567);
  } else {
    for (i = 0; i < len; i++)
      Permute_64(dest + i, ARCH_FLOAT_ENDIANNESS, dest + i, 0x76543210);
  }
#endif
}

enum {
  OReadItems, /* read arg items and store them in dest[0], dest[1], ... */
  OFreshOID,  /* generate a fresh OID and store it in *dest */
  OShift      /* offset *dest by arg */
};

#define STACK_NFIELDS 4
#define STACK_VAL(s, i)   (s)[i][0] /* the value being read */
#define STACK_FIELD(s, i) (s)[i][1] /* the next field to be read */
#define STACK_OP(s, i)    (s)[i][2] /* the operation */
#define STACK_ARG(s, i)   (s)[i][3] /* if op == OReadItems, the length */


#define INTERN_STACK_INIT_SIZE 64
#define INTERN_STACK_MAX_SIZE (1024*1024*100)
typedef value intern_stack_item[STACK_NFIELDS];
struct intern_stack {
  struct caml__roots_block caml__roots_stack;

  intern_stack_item first_vals[INTERN_STACK_INIT_SIZE];

  intern_stack_item* curr_vals;
  int len;
  int sp;
};

<<<<<<< HEAD
static void stack_init(struct intern_stack* s) {
  int i, j;
  for (i = 0; i < INTERN_STACK_INIT_SIZE; i++) {
    for (j = 0; j < STACK_NFIELDS; j++) {
      s->first_vals[i][j] = Val_unit;
    }
  }
  s->curr_vals = s->first_vals;
  s->len = INTERN_STACK_INIT_SIZE;
  s->sp = 0;

  /* Set up GC roots */
  s->caml__roots_stack.next = CAML_LOCAL_ROOTS;
  CAML_LOCAL_ROOTS = &s->caml__roots_stack;
  s->caml__roots_stack.mutexes = 0;
  s->caml__roots_stack.ntables = 1;
  s->caml__roots_stack.nitems = INTERN_STACK_INIT_SIZE * STACK_NFIELDS;
  s->caml__roots_stack.tables[0] = (value*)s->curr_vals;
}

static int stack_is_empty(struct intern_stack* s) {
  return s->sp == 0;
}

static void stack_free(struct intern_stack* s) {
  /* free any memory allocated */
  if (s->curr_vals != s->first_vals) caml_stat_free(s->curr_vals);
}

static void stack_realloc(struct intern_stack* s, value save) {
  CAMLparam1(save);
  int i;
  int new_len = s->len * 2;
  /* reallocate stack */
  caml_gc_log("Reallocating intern stack to size %d", new_len);
  if (new_len >= INTERN_STACK_MAX_SIZE) {
    caml_gc_log ("Stack overflow in un-marshaling value");
    stack_free(s);
    caml_raise_out_of_memory();
=======
/* Free the recursion stack if needed */
static void intern_free_stack(void)
{
  if (intern_stack != intern_stack_init) {
    caml_stat_free(intern_stack);
    /* Reinitialize the globals for next time around */
    intern_stack = intern_stack_init;
    intern_stack_limit = intern_stack + INTERN_STACK_INIT_SIZE;
>>>>>>> 0d68080b
  }

  intern_stack_item* new_vals = caml_stat_alloc(new_len * STACK_NFIELDS * sizeof(value));

  for (i = 0; i < s->sp; i++) {
    STACK_VAL(new_vals, i) = STACK_VAL(s->curr_vals, i);
    STACK_FIELD(new_vals, i) = STACK_FIELD(s->curr_vals, i);
    STACK_OP(new_vals, i) = STACK_OP(s->curr_vals, i);
    STACK_ARG(new_vals, i) = STACK_ARG(s->curr_vals, i);
  }

  for (; i < new_len; i++) {
    STACK_VAL(new_vals, i) = Val_unit;
    STACK_FIELD(new_vals, i) = Val_unit;
    STACK_OP(new_vals, i) = Val_unit;
    STACK_ARG(new_vals, i) = Val_unit;
  }

  if (s->curr_vals != s->first_vals) caml_stat_free(s->curr_vals);

  /* register GC root */
  s->curr_vals = new_vals;
  s->len = new_len;
  s->caml__roots_stack.nitems = new_len * STACK_NFIELDS;
  s->caml__roots_stack.tables[0] = (value*)new_vals;
  CAMLreturn0;
}

<<<<<<< HEAD
static void stack_push(struct intern_stack* s, value v, int field, int op, intnat arg) {
  if (Is_block(v)) {
    Assert(field < Wosize_hd(Hd_val(v)));
  }
  if (s->sp == s->len - 1) {
    stack_realloc(s, v);
  }
  STACK_VAL(s->curr_vals, s->sp) = v;
  STACK_FIELD(s->curr_vals, s->sp) = Val_int(field);
  STACK_OP(s->curr_vals, s->sp) = Val_int(op);
  STACK_ARG(s->curr_vals, s->sp) = Val_long(arg);
  s->sp++;
}

static void stack_pop(struct intern_stack* s) {
  Assert(!stack_is_empty(s));
  s->sp--;
}

static value stack_curr_val(struct intern_stack* s) {
  Assert(!stack_is_empty(s));
  return STACK_VAL(s->curr_vals, s->sp - 1);
}

static int stack_curr_op(struct intern_stack* s) {
  Assert(!stack_is_empty(s));
  return Int_val(STACK_OP(s->curr_vals, s->sp - 1));
}

static int stack_curr_field(struct intern_stack* s) {
  Assert(!stack_is_empty(s));
  return Int_val(STACK_FIELD(s->curr_vals, s->sp - 1));
}

static void stack_advance_field(struct intern_stack* s) {
  Assert(!stack_is_empty(s));
  int field = Int_val(STACK_FIELD(s->curr_vals, s->sp - 1));
  field++;
  STACK_FIELD(s->curr_vals, s->sp - 1) = Val_int(field);
  if (field == Int_val(STACK_ARG(s->curr_vals, s->sp - 1))) {
    stack_pop(s);
  }
=======
/* Same, then raise Out_of_memory */
static void intern_stack_overflow(void)
{
  caml_gc_message (0x04, "Stack overflow in un-marshaling value\n");
  intern_free_stack();
  caml_raise_out_of_memory();
>>>>>>> 0d68080b
}

static void stack_push_items(struct intern_stack* s, value dest, int n) {
  if (n > 0) {
    stack_push(s, dest, 0, OReadItems, n);
  }
}

static void intern_cleanup(struct intern_stack* s)
{
<<<<<<< HEAD
  if (intern_input != NULL) {
    caml_stat_free (intern_input);
    intern_input = NULL;
=======
  asize_t newsize = 2 * (intern_stack_limit - intern_stack);
  asize_t sp_offset = sp - intern_stack;
  struct intern_item * newstack;

  if (newsize >= INTERN_STACK_MAX_SIZE) intern_stack_overflow();
  if (intern_stack == intern_stack_init) {
    newstack = caml_stat_alloc_noexc(sizeof(struct intern_item) * newsize);
    if (newstack == NULL) intern_stack_overflow();
    memcpy(newstack, intern_stack_init,
           sizeof(struct intern_item) * INTERN_STACK_INIT_SIZE);
  } else {
    newstack = caml_stat_resize_noexc(intern_stack,
                                      sizeof(struct intern_item) * newsize);
    if (newstack == NULL) intern_stack_overflow();
>>>>>>> 0d68080b
  }
  if (s) stack_free(s);
}

static value intern_rec(mlsize_t whsize, mlsize_t num_objects)
{
  int first = 1;
  int curr_field;
  unsigned int code;
  tag_t tag;
  mlsize_t size, len, i;
  asize_t ofs;
  header_t header;
  unsigned char digest[16];
  struct custom_operations * ops;
  char * codeptr;
  struct intern_stack S;
  asize_t obj_counter = 0; /* Count how many objects seen so far */
  int use_intern_table;

  CAMLparam0();
  CAMLlocal4(v,                 /* the current object being read */
             dest,              /* the object into which v will be inserted */
             result,            /* the eventual result */
             intern_obj_table); /* object table for storing shared objects */
  stack_init(&S);

  use_intern_table = whsize > 0 && num_objects > 0;
  if (use_intern_table) {
    intern_obj_table = caml_alloc(num_objects, 0);
  }

  /* Initially let's try to read the first object from the stream */
  stack_push(&S, Val_unit, 0, OReadItems, 1);

  /* The un-marshaler loop, the recursion is unrolled */
<<<<<<< HEAD
  while (!stack_is_empty(&S)) {

    /* Interpret next item on the stack */
    dest = stack_curr_val(&S);
    curr_field = stack_curr_field(&S);
    if (!first) {
      Assert (0 <= curr_field && curr_field < Wosize_hd(Hd_val(dest)));
    }

    switch (stack_curr_op(&S)) {
    case OFreshOID:
      /* Refresh the object ID */
      /* but do not do it for predefined exception slots */
      if (Int_field(dest, 1) >= 0)
        caml_set_oo_id(dest);
      /* Pop item and iterate */
      stack_pop(&S);
      break;
    case OShift:
      caml_failwith("shift op");
      /* Shift value by an offset */
      /* !! */
      /* *dest += sp->arg; */
      /* Pop item and iterate */
      /* sp--; */
      break;
    case OReadItems:
      /* Pop item */
      stack_advance_field(&S);
      /* Read a value and set v to this value */
      code = read8u();
      if (code >= PREFIX_SMALL_INT) {
        if (code >= PREFIX_SMALL_BLOCK) {
          /* Small block */
          tag = code & 0xF;
          size = (code >> 4) & 0x7;
        read_block:
          if (size == 0) {
            v = Atom(tag);
          } else {
            Assert(tag != Closure_tag);
            Assert(tag != Infix_tag);
            v = caml_alloc(size, tag);
            for (i = 0; i < size; i++) Op_val(v)[i] = Val_unit;
            if (use_intern_table) Store_field(intern_obj_table, obj_counter++, v);
            /* For objects, we need to freshen the oid */
            if (tag == Object_tag) {
              Assert(size >= 2);
              /* Request to read rest of the elements of the block */
              if (size > 2) stack_push(&S, v, 2, OReadItems, size - 2);
              /* Request freshing OID */
              stack_push(&S, v, 1, OFreshOID, 1);
              /* Finally read first two block elements: method table and old OID */
              stack_push(&S, v, 0, OReadItems, 2);
            } else {
              /* If it's not an object then read the contents of the block */
              stack_push_items(&S, v, size);
            }
          }
        } else {
          /* Small integer */
          v = Val_int(code & 0x3F);
        }
      } else {
        if (code >= PREFIX_SMALL_STRING) {
          /* Small string */
          len = (code & 0x1F);
        read_string:
          v = caml_alloc_string(len);
          if (use_intern_table) Store_field(intern_obj_table, obj_counter++, v);
          readblock(String_val(v), len);
        } else {
          switch(code) {
          case CODE_INT8:
            v = Val_long(read8s());
            break;
          case CODE_INT16:
            v = Val_long(read16s());
            break;
          case CODE_INT32:
            v = Val_long(read32s());
            break;
          case CODE_INT64:
=======
  while(sp != intern_stack) {

  /* Interpret next item on the stack */
  dest = sp->dest;
  switch (sp->op) {
  case OFreshOID:
    /* Refresh the object ID */
    /* but do not do it for predefined exception slots */
    if (Long_val(Field((value)dest, 1)) >= 0)
      caml_set_oo_id((value)dest);
    /* Pop item and iterate */
    sp--;
    break;
  case OShift:
    /* Shift value by an offset */
    *dest += sp->arg;
    /* Pop item and iterate */
    sp--;
    break;
  case OReadItems:
    /* Pop item */
    sp->dest++;
    if (--(sp->arg) == 0) sp--;
    /* Read a value and set v to this value */
  code = read8u();
  if (code >= PREFIX_SMALL_INT) {
    if (code >= PREFIX_SMALL_BLOCK) {
      /* Small block */
      tag = code & 0xF;
      size = (code >> 4) & 0x7;
    read_block:
      if (size == 0) {
        v = Atom(tag);
      } else {
        v = Val_hp(intern_dest);
        if (intern_obj_table != NULL) intern_obj_table[obj_counter++] = v;
        *intern_dest = Make_header_allocated_here(size, tag, intern_color);
        intern_dest += 1 + size;
        /* For objects, we need to freshen the oid */
        if (tag == Object_tag) {
          CAMLassert(size >= 2);
          /* Request to read rest of the elements of the block */
          ReadItems(&Field(v, 2), size - 2);
          /* Request freshing OID */
          PushItem();
          sp->op = OFreshOID;
          sp->dest = (value*) v;
          sp->arg = 1;
          /* Finally read first two block elements: method table and old OID */
          ReadItems(&Field(v, 0), 2);
        } else
          /* If it's not an object then read the contents of the block */
          ReadItems(&Field(v, 0), size);
      }
    } else {
      /* Small integer */
      v = Val_int(code & 0x3F);
    }
  } else {
    if (code >= PREFIX_SMALL_STRING) {
      /* Small string */
      len = (code & 0x1F);
    read_string:
      size = (len + sizeof(value)) / sizeof(value);
      v = Val_hp(intern_dest);
      if (intern_obj_table != NULL) intern_obj_table[obj_counter++] = v;
      *intern_dest = Make_header_allocated_here(size, String_tag, intern_color);
      intern_dest += 1 + size;
      Field(v, size - 1) = 0;
      ofs_ind = Bsize_wsize(size) - 1;
      Byte(v, ofs_ind) = ofs_ind - len;
      readblock((char *)String_val(v), len);
    } else {
      switch(code) {
      case CODE_INT8:
        v = Val_long(read8s());
        break;
      case CODE_INT16:
        v = Val_long(read16s());
        break;
      case CODE_INT32:
        v = Val_long(read32s());
        break;
      case CODE_INT64:
>>>>>>> 0d68080b
#ifdef ARCH_SIXTYFOUR
            v = Val_long((intnat) (read64u()));
            break;
#else
<<<<<<< HEAD
            intern_cleanup(&S);
            caml_failwith("input_value: integer too large");
            break;
=======
        intern_cleanup();
        caml_failwith("input_value: integer too large");
        break;
#endif
      case CODE_SHARED8:
        ofs = read8u();
      read_shared:
        CAMLassert (ofs > 0);
        CAMLassert (ofs <= obj_counter);
        CAMLassert (intern_obj_table != NULL);
        v = intern_obj_table[obj_counter - ofs];
        break;
      case CODE_SHARED16:
        ofs = read16u();
        goto read_shared;
      case CODE_SHARED32:
        ofs = read32u();
        goto read_shared;
#ifdef ARCH_SIXTYFOUR
      case CODE_SHARED64:
        ofs = read64u();
        goto read_shared;
#endif
      case CODE_BLOCK32:
        header = (header_t) read32u();
        tag = Tag_hd(header);
        size = Wosize_hd(header);
        goto read_block;
#ifdef ARCH_SIXTYFOUR
      case CODE_BLOCK64:
        header = (header_t) read64u();
        tag = Tag_hd(header);
        size = Wosize_hd(header);
        goto read_block;
>>>>>>> 0d68080b
#endif
          case CODE_SHARED8:
            ofs = read8u();
          read_shared:
            Assert (ofs > 0);
            Assert (ofs <= obj_counter);
            Assert (use_intern_table);
            v = Field(intern_obj_table, obj_counter - ofs);
            break;
          case CODE_SHARED16:
            ofs = read16u();
            goto read_shared;
          case CODE_SHARED32:
            ofs = read32u();
            goto read_shared;
          case CODE_BLOCK32:
            header = (header_t) read32u();
            tag = Tag_hd(header);
            size = Wosize_hd(header);
            goto read_block;
          case CODE_BLOCK64:
#ifdef ARCH_SIXTYFOUR
            header = (header_t) read64u();
            tag = Tag_hd(header);
            size = Wosize_hd(header);
            goto read_block;
#else
            intern_cleanup(&S);
            caml_failwith("input_value: data block too large");
            break;
#endif
          case CODE_STRING8:
            len = read8u();
            goto read_string;
          case CODE_STRING32:
            len = read32u();
            goto read_string;
          case CODE_DOUBLE_LITTLE:
          case CODE_DOUBLE_BIG:
            v = caml_alloc(Double_wosize, Double_tag);
            if (use_intern_table) Store_field(intern_obj_table, obj_counter++, v);
            readfloat((double *) v, code);
            break;
          case CODE_DOUBLE_ARRAY8_LITTLE:
          case CODE_DOUBLE_ARRAY8_BIG:
            len = read8u();
          read_double_array:
            v = caml_alloc(len * Double_wosize, Double_array_tag);
            if (use_intern_table) Store_field(intern_obj_table, obj_counter++, v);
            readfloats((double *) v, len, code);
            break;
          case CODE_DOUBLE_ARRAY32_LITTLE:
          case CODE_DOUBLE_ARRAY32_BIG:
            len = read32u();
            goto read_double_array;
          case CODE_CODEPOINTER:
            caml_failwith("wtfff");
            ofs = read32u();
            readblock(digest, 16);
            codeptr = intern_resolve_code_pointer(digest, ofs); /* !! */
            if (codeptr != NULL) {
              v = (value) codeptr;
            } else {
              caml_root function_placeholder =
                caml_named_root ("Debugger.function_placeholder");
              if (function_placeholder) {
                v = caml_read_root(function_placeholder);
              } else {
                intern_cleanup(&S);
                intern_bad_code_pointer(digest);
              }
            }
            break;
          case CODE_INFIXPOINTER:
            caml_failwith("wtf");
#if 0
            ofs = read32u();
            /* Read a value to *dest, then offset *dest by ofs */
            PushItem();
            sp->dest = dest;
            sp->op = OShift;
            sp->arg = ofs;
            ReadItems(dest, 1);
            continue;  /* with next iteration of main loop, skipping *dest = v */
#endif
          case CODE_CUSTOM:
            ops = caml_find_custom_operations((char *) intern_src);
            if (ops == NULL) {
              intern_cleanup(&S);
              caml_failwith("input_value: unknown custom block identifier");
            }
            while (*intern_src++ != 0) /*nothing*/;  /*skip identifier*/
            v = ops->deserialize();
            if (use_intern_table) Store_field (intern_obj_table, obj_counter++, v);
            break;
          default:
            intern_cleanup(&S);
            caml_failwith("input_value: ill-formed message");
          }
        }
      }
<<<<<<< HEAD
      /* end of case OReadItems */
      if (first) {
        result = v;
        first = 0;
      } else {
        Store_field(dest, curr_field, v);
=======
    }
  }
  /* end of case OReadItems */
  *dest = v;
  break;
  default:
    CAMLassert(0);
  }
  }
  /* We are done. Cleanup the stack and leave the function */
  intern_free_stack();
}

static void intern_alloc(mlsize_t whsize, mlsize_t num_objects,
      int outside_heap)
{
  mlsize_t wosize;

  if (whsize == 0) {
    CAMLassert (intern_extra_block == NULL && intern_block == 0
         && intern_obj_table == NULL);
    return;
  }
  wosize = Wosize_whsize(whsize);
  if (outside_heap || wosize > Max_wosize) {
    /* Round desired size up to next page */
    asize_t request =
      ((Bsize_wsize(whsize) + Page_size - 1) >> Page_log) << Page_log;
    intern_extra_block = caml_alloc_for_heap(request);
    if (intern_extra_block == NULL) {
      intern_cleanup();
      caml_raise_out_of_memory();
    }
    intern_color =
      outside_heap ? Caml_black : caml_allocation_color(intern_extra_block);
    intern_dest = (header_t *) intern_extra_block;
    CAMLassert (intern_block == 0);
  } else {
    /* this is a specialised version of caml_alloc from alloc.c */
    if (wosize <= Max_young_wosize){
      if (wosize == 0){
        intern_block = Atom (String_tag);
      } else {
        intern_block = caml_alloc_small (wosize, String_tag);
      }
    }else{
      intern_block = caml_alloc_shr_no_raise (wosize, String_tag);
      /* do not do the urgent_gc check here because it might darken
         intern_block into gray and break the intern_color assertion below */
      if (intern_block == 0) {
        intern_cleanup();
        caml_raise_out_of_memory();
>>>>>>> 0d68080b
      }
      break;
    default:
      Assert(0);
    }
<<<<<<< HEAD
=======
    intern_header = Hd_val(intern_block);
    intern_color = Color_hd(intern_header);
    CAMLassert (intern_color == Caml_white || intern_color == Caml_black);
    intern_dest = (header_t *) Hp_val(intern_block);
    CAMLassert (intern_extra_block == NULL);
  }
  obj_counter = 0;
  if (num_objects > 0) {
    intern_obj_table = (value *) caml_stat_alloc_noexc(num_objects * sizeof(value));
    if (intern_obj_table == NULL) {
      intern_cleanup();
      caml_raise_out_of_memory();
    }
  } else
    CAMLassert(intern_obj_table == NULL);
}

static void intern_add_to_heap(mlsize_t whsize)
{
  /* Add new heap chunk to heap if needed */
  if (intern_extra_block != NULL) {
    /* If heap chunk not filled totally, build free block at end */
    asize_t request = Chunk_size (intern_extra_block);
    header_t * end_extra_block =
      (header_t *) intern_extra_block + Wsize_bsize(request);
    CAMLassert(intern_block == 0);
    CAMLassert(intern_dest <= end_extra_block);
    if (intern_dest < end_extra_block){
      caml_make_free_blocks ((value *) intern_dest,
                             end_extra_block - intern_dest, 0, Caml_white);
    }
    caml_allocated_words +=
      Wsize_bsize ((char *) intern_dest - intern_extra_block);
    caml_add_to_heap(intern_extra_block);
    intern_extra_block = NULL; // To prevent intern_cleanup freeing it
  } else {
    intern_block = 0; // To prevent intern_cleanup rewriting its header
>>>>>>> 0d68080b
  }
  stack_free(&S);
  CAMLreturn(result);
}

/* Parsing the header */

struct marshal_header {
  uint32_t magic;
  int header_len;
  uintnat data_len;
  uintnat num_objects;
  uintnat whsize;
};

static void caml_parse_header(char * fun_name,
                              /*out*/ struct marshal_header * h)
{
  char errmsg[100];

  h->magic = read32u();
  switch(h->magic) {
  case Intext_magic_number_small:
    h->header_len = 20;
    h->data_len = read32u();
    h->num_objects = read32u();
#ifdef ARCH_SIXTYFOUR
    read32u();
    h->whsize = read32u();
#else
    h->whsize = read32u();
    read32u();
#endif
    break;
  case Intext_magic_number_big:
#ifdef ARCH_SIXTYFOUR
    h->header_len = 32;
    read32u();
    h->data_len = read64u();
    h->num_objects = read64u();
    h->whsize = read64u();
#else
    errmsg[sizeof(errmsg) - 1] = 0;
    snprintf(errmsg, sizeof(errmsg) - 1,
             "%s: object too large to be read back on a 32-bit platform",
             fun_name);
    caml_failwith(errmsg);
#endif
    break;
  default:
    errmsg[sizeof(errmsg) - 1] = 0;
    snprintf(errmsg, sizeof(errmsg) - 1,
             "%s: bad object",
             fun_name);
    caml_failwith(errmsg);
  }
}

/* Reading from a channel */

static value caml_input_val_core(struct channel *chan)
{
  intnat r;
  char header[32];
  struct marshal_header h;
  char * block;
  value res;

  if (! caml_channel_binary_mode(chan))
    caml_failwith("input_value: not a binary channel");
  /* Read and parse the header */
  r = caml_really_getblock(chan, header, 20);
  if (r == 0)
    caml_raise_end_of_file();
  else if (r < 20)
    caml_failwith("input_value: truncated object");
  intern_src = (unsigned char *) header;
  if (read32u() == Intext_magic_number_big) {
    /* Finish reading the header */
    if (caml_really_getblock(chan, header + 20, 32 - 20) < 32 - 20)
      caml_failwith("input_value: truncated object");
  }
  intern_src = (unsigned char *) header;
  caml_parse_header("input_value", &h);
  /* Read block from channel */
  block = caml_stat_alloc(h.data_len);
  /* During [caml_really_getblock], concurrent [caml_input_val] operations
     can take place (via signal handlers or context switching in systhreads),
     and [intern_input] may change.  So, wait until [caml_really_getblock]
     is over before using [intern_input] and the other global vars. */
  if (caml_really_getblock(chan, block, h.data_len) < h.data_len) {
    caml_stat_free(block);
    caml_failwith("input_value: truncated object");
  }
  /* Initialize global state */
  intern_init(block, block);
  /* Fill it in */
  res = intern_rec(h.whsize, h.num_objects);
  /* Free everything */
  intern_cleanup(0); // Leak!!
  return caml_check_urgent_gc(res);
}

value caml_input_val(struct channel* chan)
{
  return caml_input_val_core(chan);
}

CAMLprim value caml_input_value(value vchan)
{
  CAMLparam1 (vchan);
  struct channel * chan = Channel(vchan);
  CAMLlocal1 (res);

  With_mutex(&chan->mutex) {
    res = caml_input_val(chan);
  }
  CAMLreturn (res);
}

/* Reading from memory-resident blocks */

CAMLprim value caml_input_value_to_outside_heap(value vchan)
{
  /* XXX KC: outside_heap is ignored */
  return caml_input_value(vchan);
}

static value input_val_from_block(struct marshal_header * h)
{
  value obj;
  /* Fill it in */
  obj = intern_rec(h->whsize, h->num_objects);
  /* Free internal data structures */
  intern_cleanup(0); //Leak!!
  return caml_check_urgent_gc(obj);
}

CAMLexport value caml_input_value_from_malloc(char * data, intnat ofs)
{
  struct marshal_header h;

  intern_init(data + ofs, data);

  caml_parse_header("input_value_from_malloc", &h);

  return input_val_from_block(&h);
}

/* [len] is a number of bytes */
CAMLexport value caml_input_value_from_block(const char * data, intnat len)
{
  struct marshal_header h;

  /* Initialize global state */
  intern_init((void*)data, NULL);
  caml_parse_header("input_value_from_block", &h);
  if (h.header_len + h.data_len > len)
    caml_failwith("input_val_from_block: bad length");
  return input_val_from_block(&h);
}

CAMLexport value caml_input_val_from_string(value str, intnat ofs)
{
  CAMLparam1 (str);
  CAMLlocal1 (obj);
  struct marshal_header h;

  /* Initialize global state */
  intern_init(&Byte_u(str, ofs), NULL);
  caml_parse_header("input_val_from_string", &h);
  if (ofs + h.header_len + h.data_len > caml_string_length(str))
    caml_failwith("input_val_from_string: bad length");
  intern_src = &Byte_u(str, ofs + h.header_len); /* If a GC occurred */
  /* Fill it in */
  obj = intern_rec(h.whsize, h.num_objects);
  /* Free everything */
  intern_cleanup(0); // Leak!!
  CAMLreturn (caml_check_urgent_gc(obj));
}

CAMLprim value caml_input_value_from_string(value str, value ofs)
{
  return caml_input_val_from_string(str, Long_val(ofs));
}

/* [ofs] is a [value] that represents a number of bytes
   result is a [value] that represents a number of bytes
   To handle both the small and the big format,
   we assume 20 bytes are available at [buff + ofs],
   and we return the data size + the length of the part of the header
   that remains to be read. */

CAMLprim value caml_marshal_data_size(value buff, value ofs)
{
  uint32_t magic;
  int header_len;
  uintnat data_len;

  intern_src = &Byte_u(buff, Long_val(ofs));
  magic = read32u();
  switch(magic) {
  case Intext_magic_number_small:
    header_len = 20;
    data_len = read32u();
    break;
  case Intext_magic_number_big:
#ifdef ARCH_SIXTYFOUR
    header_len = 32;
    read32u();
    data_len = read64u();
#else
    caml_failwith("Marshal.data_size: "
                  "object too large to be read back on a 32-bit platform");
#endif
    break;
  default:
    caml_failwith("Marshal.data_size: bad object");
  }
  return Val_long((header_len - 20) + data_len);
}

/* Resolution of code pointers */

static char * intern_resolve_code_pointer(unsigned char digest[16],
                                          asize_t offset)
{
  int i;
  for (i = caml_code_fragments_table.size - 1; i >= 0; i--) {
    struct code_fragment * cf = caml_code_fragments_table.contents[i];
    if (! cf->digest_computed) {
      caml_md5_block(cf->digest, cf->code_start, cf->code_end - cf->code_start);
      cf->digest_computed = 1;
    }
    if (memcmp(digest, cf->digest, 16) == 0) {
      if (cf->code_start + offset < cf->code_end)
        return cf->code_start + offset;
      else
        return NULL;
    }
  }
  return NULL;
}

static void intern_bad_code_pointer(unsigned char digest[16])
{
  char msg[256];
  snprintf(msg, sizeof(msg),
               "input_value: unknown code module "
               "%02X%02X%02X%02X%02X%02X%02X%02X"
               "%02X%02X%02X%02X%02X%02X%02X%02X",
          digest[0], digest[1], digest[2], digest[3],
          digest[4], digest[5], digest[6], digest[7],
          digest[8], digest[9], digest[10], digest[11],
          digest[12], digest[13], digest[14], digest[15]);
  caml_failwith(msg);
}

/* Functions for writing user-defined marshallers */

CAMLexport int caml_deserialize_uint_1(void)
{
  return read8u();
}

CAMLexport int caml_deserialize_sint_1(void)
{
  return read8s();
}

CAMLexport int caml_deserialize_uint_2(void)
{
  return read16u();
}

CAMLexport int caml_deserialize_sint_2(void)
{
  return read16s();
}

CAMLexport uint32_t caml_deserialize_uint_4(void)
{
  return read32u();
}

CAMLexport int32_t caml_deserialize_sint_4(void)
{
  return read32s();
}

CAMLexport uint64_t caml_deserialize_uint_8(void)
{
  uint64_t i;
  caml_deserialize_block_8(&i, 1);
  return i;
}

CAMLexport int64_t caml_deserialize_sint_8(void)
{
  int64_t i;
  caml_deserialize_block_8(&i, 1);
  return i;
}

CAMLexport float caml_deserialize_float_4(void)
{
  float f;
  caml_deserialize_block_4(&f, 1);
  return f;
}

CAMLexport double caml_deserialize_float_8(void)
{
  double f;
  caml_deserialize_block_float_8(&f, 1);
  return f;
}

CAMLexport void caml_deserialize_block_1(void * data, intnat len)
{
  memcpy(data, intern_src, len);
  intern_src += len;
}

CAMLexport void caml_deserialize_block_2(void * data, intnat len)
{
#ifndef ARCH_BIG_ENDIAN
  unsigned char * p, * q;
  for (p = intern_src, q = data; len > 0; len--, p += 2, q += 2)
    Reverse_16(q, p);
  intern_src = p;
#else
  memcpy(data, intern_src, len * 2);
  intern_src += len * 2;
#endif
}

CAMLexport void caml_deserialize_block_4(void * data, intnat len)
{
#ifndef ARCH_BIG_ENDIAN
  unsigned char * p, * q;
  for (p = intern_src, q = data; len > 0; len--, p += 4, q += 4)
    Reverse_32(q, p);
  intern_src = p;
#else
  memcpy(data, intern_src, len * 4);
  intern_src += len * 4;
#endif
}

CAMLexport void caml_deserialize_block_8(void * data, intnat len)
{
#ifndef ARCH_BIG_ENDIAN
  unsigned char * p, * q;
  for (p = intern_src, q = data; len > 0; len--, p += 8, q += 8)
    Reverse_64(q, p);
  intern_src = p;
#else
  memcpy(data, intern_src, len * 8);
  intern_src += len * 8;
#endif
}

CAMLexport void caml_deserialize_block_float_8(void * data, intnat len)
{
#if ARCH_FLOAT_ENDIANNESS == 0x01234567
  memcpy(data, intern_src, len * 8);
  intern_src += len * 8;
#elif ARCH_FLOAT_ENDIANNESS == 0x76543210
  unsigned char * p, * q;
  for (p = intern_src, q = data; len > 0; len--, p += 8, q += 8)
    Reverse_64(q, p);
  intern_src = p;
#else
  unsigned char * p, * q;
  for (p = intern_src, q = data; len > 0; len--, p += 8, q += 8)
    Permute_64(q, ARCH_FLOAT_ENDIANNESS, p, 0x01234567);
  intern_src = p;
#endif
}

CAMLexport void caml_deserialize_error(char * msg)
{
  intern_cleanup(0); // Leak!!
  caml_failwith(msg);
}<|MERGE_RESOLUTION|>--- conflicted
+++ resolved
@@ -117,12 +117,7 @@
   /* This is asserted at the beginning of demarshaling primitives.
      If it fails, it probably means that an exception was raised
      without calling intern_cleanup() during the previous demarshaling. */
-<<<<<<< HEAD
-  Assert (intern_input == NULL);
-=======
-  CAMLassert (intern_input == NULL && intern_obj_table == NULL \
-     && intern_extra_block == NULL && intern_block == 0);
->>>>>>> 0d68080b
+  CAMLassert (intern_input == NULL);
   intern_src = src;
   intern_input = input;
 }
@@ -214,7 +209,6 @@
   int sp;
 };
 
-<<<<<<< HEAD
 static void stack_init(struct intern_stack* s) {
   int i, j;
   for (i = 0; i < INTERN_STACK_INIT_SIZE; i++) {
@@ -254,16 +248,6 @@
     caml_gc_log ("Stack overflow in un-marshaling value");
     stack_free(s);
     caml_raise_out_of_memory();
-=======
-/* Free the recursion stack if needed */
-static void intern_free_stack(void)
-{
-  if (intern_stack != intern_stack_init) {
-    caml_stat_free(intern_stack);
-    /* Reinitialize the globals for next time around */
-    intern_stack = intern_stack_init;
-    intern_stack_limit = intern_stack + INTERN_STACK_INIT_SIZE;
->>>>>>> 0d68080b
   }
 
   intern_stack_item* new_vals = caml_stat_alloc(new_len * STACK_NFIELDS * sizeof(value));
@@ -292,7 +276,6 @@
   CAMLreturn0;
 }
 
-<<<<<<< HEAD
 static void stack_push(struct intern_stack* s, value v, int field, int op, intnat arg) {
   if (Is_block(v)) {
     Assert(field < Wosize_hd(Hd_val(v)));
@@ -335,14 +318,6 @@
   if (field == Int_val(STACK_ARG(s->curr_vals, s->sp - 1))) {
     stack_pop(s);
   }
-=======
-/* Same, then raise Out_of_memory */
-static void intern_stack_overflow(void)
-{
-  caml_gc_message (0x04, "Stack overflow in un-marshaling value\n");
-  intern_free_stack();
-  caml_raise_out_of_memory();
->>>>>>> 0d68080b
 }
 
 static void stack_push_items(struct intern_stack* s, value dest, int n) {
@@ -353,26 +328,9 @@
 
 static void intern_cleanup(struct intern_stack* s)
 {
-<<<<<<< HEAD
   if (intern_input != NULL) {
     caml_stat_free (intern_input);
     intern_input = NULL;
-=======
-  asize_t newsize = 2 * (intern_stack_limit - intern_stack);
-  asize_t sp_offset = sp - intern_stack;
-  struct intern_item * newstack;
-
-  if (newsize >= INTERN_STACK_MAX_SIZE) intern_stack_overflow();
-  if (intern_stack == intern_stack_init) {
-    newstack = caml_stat_alloc_noexc(sizeof(struct intern_item) * newsize);
-    if (newstack == NULL) intern_stack_overflow();
-    memcpy(newstack, intern_stack_init,
-           sizeof(struct intern_item) * INTERN_STACK_INIT_SIZE);
-  } else {
-    newstack = caml_stat_resize_noexc(intern_stack,
-                                      sizeof(struct intern_item) * newsize);
-    if (newstack == NULL) intern_stack_overflow();
->>>>>>> 0d68080b
   }
   if (s) stack_free(s);
 }
@@ -409,7 +367,6 @@
   stack_push(&S, Val_unit, 0, OReadItems, 1);
 
   /* The un-marshaler loop, the recursion is unrolled */
-<<<<<<< HEAD
   while (!stack_is_empty(&S)) {
 
     /* Interpret next item on the stack */
@@ -493,136 +450,13 @@
             v = Val_long(read32s());
             break;
           case CODE_INT64:
-=======
-  while(sp != intern_stack) {
-
-  /* Interpret next item on the stack */
-  dest = sp->dest;
-  switch (sp->op) {
-  case OFreshOID:
-    /* Refresh the object ID */
-    /* but do not do it for predefined exception slots */
-    if (Long_val(Field((value)dest, 1)) >= 0)
-      caml_set_oo_id((value)dest);
-    /* Pop item and iterate */
-    sp--;
-    break;
-  case OShift:
-    /* Shift value by an offset */
-    *dest += sp->arg;
-    /* Pop item and iterate */
-    sp--;
-    break;
-  case OReadItems:
-    /* Pop item */
-    sp->dest++;
-    if (--(sp->arg) == 0) sp--;
-    /* Read a value and set v to this value */
-  code = read8u();
-  if (code >= PREFIX_SMALL_INT) {
-    if (code >= PREFIX_SMALL_BLOCK) {
-      /* Small block */
-      tag = code & 0xF;
-      size = (code >> 4) & 0x7;
-    read_block:
-      if (size == 0) {
-        v = Atom(tag);
-      } else {
-        v = Val_hp(intern_dest);
-        if (intern_obj_table != NULL) intern_obj_table[obj_counter++] = v;
-        *intern_dest = Make_header_allocated_here(size, tag, intern_color);
-        intern_dest += 1 + size;
-        /* For objects, we need to freshen the oid */
-        if (tag == Object_tag) {
-          CAMLassert(size >= 2);
-          /* Request to read rest of the elements of the block */
-          ReadItems(&Field(v, 2), size - 2);
-          /* Request freshing OID */
-          PushItem();
-          sp->op = OFreshOID;
-          sp->dest = (value*) v;
-          sp->arg = 1;
-          /* Finally read first two block elements: method table and old OID */
-          ReadItems(&Field(v, 0), 2);
-        } else
-          /* If it's not an object then read the contents of the block */
-          ReadItems(&Field(v, 0), size);
-      }
-    } else {
-      /* Small integer */
-      v = Val_int(code & 0x3F);
-    }
-  } else {
-    if (code >= PREFIX_SMALL_STRING) {
-      /* Small string */
-      len = (code & 0x1F);
-    read_string:
-      size = (len + sizeof(value)) / sizeof(value);
-      v = Val_hp(intern_dest);
-      if (intern_obj_table != NULL) intern_obj_table[obj_counter++] = v;
-      *intern_dest = Make_header_allocated_here(size, String_tag, intern_color);
-      intern_dest += 1 + size;
-      Field(v, size - 1) = 0;
-      ofs_ind = Bsize_wsize(size) - 1;
-      Byte(v, ofs_ind) = ofs_ind - len;
-      readblock((char *)String_val(v), len);
-    } else {
-      switch(code) {
-      case CODE_INT8:
-        v = Val_long(read8s());
-        break;
-      case CODE_INT16:
-        v = Val_long(read16s());
-        break;
-      case CODE_INT32:
-        v = Val_long(read32s());
-        break;
-      case CODE_INT64:
->>>>>>> 0d68080b
 #ifdef ARCH_SIXTYFOUR
             v = Val_long((intnat) (read64u()));
             break;
 #else
-<<<<<<< HEAD
             intern_cleanup(&S);
             caml_failwith("input_value: integer too large");
             break;
-=======
-        intern_cleanup();
-        caml_failwith("input_value: integer too large");
-        break;
-#endif
-      case CODE_SHARED8:
-        ofs = read8u();
-      read_shared:
-        CAMLassert (ofs > 0);
-        CAMLassert (ofs <= obj_counter);
-        CAMLassert (intern_obj_table != NULL);
-        v = intern_obj_table[obj_counter - ofs];
-        break;
-      case CODE_SHARED16:
-        ofs = read16u();
-        goto read_shared;
-      case CODE_SHARED32:
-        ofs = read32u();
-        goto read_shared;
-#ifdef ARCH_SIXTYFOUR
-      case CODE_SHARED64:
-        ofs = read64u();
-        goto read_shared;
-#endif
-      case CODE_BLOCK32:
-        header = (header_t) read32u();
-        tag = Tag_hd(header);
-        size = Wosize_hd(header);
-        goto read_block;
-#ifdef ARCH_SIXTYFOUR
-      case CODE_BLOCK64:
-        header = (header_t) read64u();
-        tag = Tag_hd(header);
-        size = Wosize_hd(header);
-        goto read_block;
->>>>>>> 0d68080b
 #endif
           case CODE_SHARED8:
             ofs = read8u();
@@ -724,112 +558,17 @@
           }
         }
       }
-<<<<<<< HEAD
       /* end of case OReadItems */
       if (first) {
         result = v;
         first = 0;
       } else {
         Store_field(dest, curr_field, v);
-=======
-    }
-  }
-  /* end of case OReadItems */
-  *dest = v;
-  break;
-  default:
-    CAMLassert(0);
-  }
-  }
-  /* We are done. Cleanup the stack and leave the function */
-  intern_free_stack();
-}
-
-static void intern_alloc(mlsize_t whsize, mlsize_t num_objects,
-      int outside_heap)
-{
-  mlsize_t wosize;
-
-  if (whsize == 0) {
-    CAMLassert (intern_extra_block == NULL && intern_block == 0
-         && intern_obj_table == NULL);
-    return;
-  }
-  wosize = Wosize_whsize(whsize);
-  if (outside_heap || wosize > Max_wosize) {
-    /* Round desired size up to next page */
-    asize_t request =
-      ((Bsize_wsize(whsize) + Page_size - 1) >> Page_log) << Page_log;
-    intern_extra_block = caml_alloc_for_heap(request);
-    if (intern_extra_block == NULL) {
-      intern_cleanup();
-      caml_raise_out_of_memory();
-    }
-    intern_color =
-      outside_heap ? Caml_black : caml_allocation_color(intern_extra_block);
-    intern_dest = (header_t *) intern_extra_block;
-    CAMLassert (intern_block == 0);
-  } else {
-    /* this is a specialised version of caml_alloc from alloc.c */
-    if (wosize <= Max_young_wosize){
-      if (wosize == 0){
-        intern_block = Atom (String_tag);
-      } else {
-        intern_block = caml_alloc_small (wosize, String_tag);
-      }
-    }else{
-      intern_block = caml_alloc_shr_no_raise (wosize, String_tag);
-      /* do not do the urgent_gc check here because it might darken
-         intern_block into gray and break the intern_color assertion below */
-      if (intern_block == 0) {
-        intern_cleanup();
-        caml_raise_out_of_memory();
->>>>>>> 0d68080b
       }
       break;
     default:
       Assert(0);
     }
-<<<<<<< HEAD
-=======
-    intern_header = Hd_val(intern_block);
-    intern_color = Color_hd(intern_header);
-    CAMLassert (intern_color == Caml_white || intern_color == Caml_black);
-    intern_dest = (header_t *) Hp_val(intern_block);
-    CAMLassert (intern_extra_block == NULL);
-  }
-  obj_counter = 0;
-  if (num_objects > 0) {
-    intern_obj_table = (value *) caml_stat_alloc_noexc(num_objects * sizeof(value));
-    if (intern_obj_table == NULL) {
-      intern_cleanup();
-      caml_raise_out_of_memory();
-    }
-  } else
-    CAMLassert(intern_obj_table == NULL);
-}
-
-static void intern_add_to_heap(mlsize_t whsize)
-{
-  /* Add new heap chunk to heap if needed */
-  if (intern_extra_block != NULL) {
-    /* If heap chunk not filled totally, build free block at end */
-    asize_t request = Chunk_size (intern_extra_block);
-    header_t * end_extra_block =
-      (header_t *) intern_extra_block + Wsize_bsize(request);
-    CAMLassert(intern_block == 0);
-    CAMLassert(intern_dest <= end_extra_block);
-    if (intern_dest < end_extra_block){
-      caml_make_free_blocks ((value *) intern_dest,
-                             end_extra_block - intern_dest, 0, Caml_white);
-    }
-    caml_allocated_words +=
-      Wsize_bsize ((char *) intern_dest - intern_extra_block);
-    caml_add_to_heap(intern_extra_block);
-    intern_extra_block = NULL; // To prevent intern_cleanup freeing it
-  } else {
-    intern_block = 0; // To prevent intern_cleanup rewriting its header
->>>>>>> 0d68080b
   }
   stack_free(&S);
   CAMLreturn(result);
