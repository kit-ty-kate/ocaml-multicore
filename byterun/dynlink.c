/***********************************************************************/
/*                                                                     */
/*                                OCaml                                */
/*                                                                     */
/*            Xavier Leroy, projet Cristal, INRIA Rocquencourt         */
/*                                                                     */
/*  Copyright 2000 Institut National de Recherche en Informatique et   */
/*  en Automatique.  All rights reserved.  This file is distributed    */
/*  under the terms of the GNU Library General Public License, with    */
/*  the special exception on linking described in file ../LICENSE.     */
/*                                                                     */
/***********************************************************************/

/* Dynamic loading of C primitives. */

#include <stddef.h>
#include <stdlib.h>
#include <string.h>
#include <fcntl.h>
#include <sys/stat.h>
#include "caml/config.h"
#ifdef HAS_UNISTD
#include <unistd.h>
#endif
#include "caml/alloc.h"
#include "caml/dynlink.h"
#include "caml/fail.h"
#include "caml/mlvalues.h"
#include "caml/memory.h"
#include "caml/misc.h"
#include "caml/osdeps.h"
#include "caml/prims.h"
#include "caml/signals.h"

#ifndef NATIVE_CODE

/* The table of primitives */
struct ext_table caml_prim_table;

#ifdef DEBUG
/* The names of primitives (for instrtrace.c) */
struct ext_table caml_prim_name_table;
#endif

/* The table of shared libraries currently opened */
static struct ext_table shared_libs;

/* The search path for shared libraries */
struct ext_table caml_shared_libs_path;

/* Look up the given primitive name in the built-in primitive table,
   then in the opened shared libraries (shared_libs) */
static c_primitive lookup_primitive(char * name)
{
  int i;
  void * res;

  for (i = 0; caml_names_of_builtin_cprim[i] != NULL; i++) {
    if (strcmp(name, caml_names_of_builtin_cprim[i]) == 0)
      return caml_builtin_cprim[i];
  }
  for (i = 0; i < shared_libs.size; i++) {
    res = caml_dlsym(shared_libs.contents[i], name);
    if (res != NULL) return (c_primitive) res;
  }
  return NULL;
}

/* Parse the OCAML_STDLIB_DIR/ld.conf file and add the directories
   listed there to the search path */

#define LD_CONF_NAME "ld.conf"

static char * parse_ld_conf(void)
{
  char * stdlib, * ldconfname, * config, * p, * q;
  struct stat st;
  int ldconf, nread;

  stdlib = getenv("OCAMLLIB");
  if (stdlib == NULL) stdlib = getenv("CAMLLIB");
  if (stdlib == NULL) stdlib = OCAML_STDLIB_DIR;
  ldconfname = caml_strconcat(3, stdlib, "/", LD_CONF_NAME);
  if (stat(ldconfname, &st) == -1) {
    caml_stat_free(ldconfname);
    return NULL;
  }
  ldconf = open(ldconfname, O_RDONLY, 0);
  if (ldconf == -1)
    caml_fatal_error_arg("Fatal error: cannot read loader config file %s\n",
                         ldconfname);
  config = caml_stat_alloc(st.st_size + 1);
  nread = read(ldconf, config, st.st_size);
  if (nread == -1)
    caml_fatal_error_arg
      ("Fatal error: error while reading loader config file %s\n",
       ldconfname);
  config[nread] = 0;
  q = config;
  for (p = config; *p != 0; p++) {
    if (*p == '\n') {
      *p = 0;
      caml_ext_table_add(&caml_shared_libs_path, q);
      q = p + 1;
    }
  }
  if (q < p) caml_ext_table_add(&caml_shared_libs_path, q);
  close(ldconf);
  caml_stat_free(ldconfname);
  return config;
}

/* Open the given shared library and add it to shared_libs.
   Abort on error. */
static void open_shared_lib(char * name)
{
  char * realname;
  void * handle;

  realname = caml_search_dll_in_path(&caml_shared_libs_path, name);
<<<<<<< HEAD
  caml_gc_log("Loading shared library %s", realname);
=======
  caml_gc_message(0x100, "Loading shared library %s\n",
                  (uintnat) realname);
  caml_enter_blocking_section();
>>>>>>> a60a6b49
  handle = caml_dlopen(realname, 1, 1);
  caml_leave_blocking_section();
  if (handle == NULL)
    caml_fatal_error_arg2("Fatal error: cannot load shared library %s\n", name,
                          "Reason: %s\n", caml_dlerror());
  caml_ext_table_add(&shared_libs, handle);
  caml_stat_free(realname);
}

/* Build the table of primitives, given a search path and a list
   of shared libraries (both 0-separated in a char array).
   Abort the runtime system on error. */
void caml_build_primitive_table(char * lib_path,
                                char * libs,
                                char * req_prims)
{
  char * tofree1, * tofree2;
  char * p;

  /* Initialize the search path for dynamic libraries:
     - directories specified on the command line with the -I option
     - directories specified in the CAML_LD_LIBRARY_PATH
     - directories specified in the executable
     - directories specified in the file <stdlib>/ld.conf */
  tofree1 = caml_decompose_path(&caml_shared_libs_path,
                                getenv("CAML_LD_LIBRARY_PATH"));
  if (lib_path != NULL)
    for (p = lib_path; *p != 0; p += strlen(p) + 1)
      caml_ext_table_add(&caml_shared_libs_path, p);
  tofree2 = parse_ld_conf();
  /* Open the shared libraries */
  caml_ext_table_init(&shared_libs, 8);
  if (libs != NULL)
    for (p = libs; *p != 0; p += strlen(p) + 1)
      open_shared_lib(p);
  /* Build the primitive table */
  caml_ext_table_init(&caml_prim_table, 0x180);
#ifdef DEBUG
  caml_ext_table_init(&caml_prim_name_table, 0x180);
#endif
  for (p = req_prims; *p != 0; p += strlen(p) + 1) {
    c_primitive prim = lookup_primitive(p);
    if (prim == NULL)
          caml_fatal_error_arg("Fatal error: unknown C primitive `%s'\n", p);
    caml_ext_table_add(&caml_prim_table, (void *) prim);
#ifdef DEBUG
    caml_ext_table_add(&caml_prim_name_table, strdup(p));
#endif
  }
  /* Clean up */
  caml_stat_free(tofree1);
  caml_stat_free(tofree2);
  caml_ext_table_free(&caml_shared_libs_path, 0);
}

/* Build the table of primitives as a copy of the builtin primitive table.
   Used for executables generated by ocamlc -output-obj. */

void caml_build_primitive_table_builtin(void)
{
  int i;
  caml_ext_table_init(&caml_prim_table, 0x180);
#ifdef DEBUG
  caml_ext_table_init(&caml_prim_name_table, 0x180);
#endif
  for (i = 0; caml_builtin_cprim[i] != 0; i++) {
    caml_ext_table_add(&caml_prim_table, (void *) caml_builtin_cprim[i]);
#ifdef DEBUG
    caml_ext_table_add(&caml_prim_name_table,
                       strdup(caml_names_of_builtin_cprim[i]));
#endif
}
}

#endif /* NATIVE_CODE */

/** dlopen interface for the bytecode linker **/

#define Handle_val(v) (*((void **) (v)))

CAMLprim value caml_dynlink_open_lib(value mode, value filename)
{
  void * handle;
  value result;
  char * p;

<<<<<<< HEAD
  caml_gc_log("Opening shared library %s", String_val(filename));
  handle = caml_dlopen(String_val(filename), Int_val(mode), 1);
=======
  caml_gc_message(0x100, "Opening shared library %s\n",
                  (uintnat) String_val(filename));
  p = caml_strdup(String_val(filename));
  caml_enter_blocking_section();
  handle = caml_dlopen(p, Int_val(mode), 1);
  caml_leave_blocking_section();
  caml_stat_free(p);
>>>>>>> a60a6b49
  if (handle == NULL) caml_failwith(caml_dlerror());
  result = caml_alloc_small(1, Abstract_tag);
  Handle_val(result) = handle;
  return result;
}

CAMLprim value caml_dynlink_close_lib(value handle)
{
  caml_dlclose(Handle_val(handle));
  return Val_unit;
}

/*#include <stdio.h>*/
CAMLprim value caml_dynlink_lookup_symbol(value handle, value symbolname)
{
  void * symb;
  value result;
  symb = caml_dlsym(Handle_val(handle), String_val(symbolname));
  /* printf("%s = 0x%lx\n", String_val(symbolname), symb);
     fflush(stdout); */
  if (symb == NULL) return Val_unit /*caml_failwith(caml_dlerror())*/;
  result = caml_alloc_small(1, Abstract_tag);
  Handle_val(result) = symb;
  return result;
}

#ifndef NATIVE_CODE

CAMLprim value caml_dynlink_add_primitive(value handle)
{
  return Val_int(caml_ext_table_add(&caml_prim_table, Handle_val(handle)));
}

CAMLprim value caml_dynlink_get_current_libs(value unit)
{
  CAMLparam0();
  CAMLlocal1(res);
  int i;

  res = caml_alloc_tuple(shared_libs.size);
  for (i = 0; i < shared_libs.size; i++) {
    value v = caml_alloc_small(1, Abstract_tag);
    Handle_val(v) = shared_libs.contents[i];
    Store_field(res, i, v);
  }
  CAMLreturn(res);
}

#else

value caml_dynlink_add_primitive(value handle)
{
  caml_invalid_argument("dynlink_add_primitive");
  return Val_unit; /* not reached */
}

value caml_dynlink_get_current_libs(value unit)
{
  caml_invalid_argument("dynlink_get_current_libs");
  return Val_unit; /* not reached */
}

#endif /* NATIVE_CODE */<|MERGE_RESOLUTION|>--- conflicted
+++ resolved
@@ -118,13 +118,8 @@
   void * handle;
 
   realname = caml_search_dll_in_path(&caml_shared_libs_path, name);
-<<<<<<< HEAD
   caml_gc_log("Loading shared library %s", realname);
-=======
-  caml_gc_message(0x100, "Loading shared library %s\n",
-                  (uintnat) realname);
   caml_enter_blocking_section();
->>>>>>> a60a6b49
   handle = caml_dlopen(realname, 1, 1);
   caml_leave_blocking_section();
   if (handle == NULL)
@@ -211,18 +206,13 @@
   value result;
   char * p;
 
-<<<<<<< HEAD
   caml_gc_log("Opening shared library %s", String_val(filename));
-  handle = caml_dlopen(String_val(filename), Int_val(mode), 1);
-=======
-  caml_gc_message(0x100, "Opening shared library %s\n",
-                  (uintnat) String_val(filename));
   p = caml_strdup(String_val(filename));
   caml_enter_blocking_section();
   handle = caml_dlopen(p, Int_val(mode), 1);
   caml_leave_blocking_section();
   caml_stat_free(p);
->>>>>>> a60a6b49
+
   if (handle == NULL) caml_failwith(caml_dlerror());
   result = caml_alloc_small(1, Abstract_tag);
   Handle_val(result) = handle;
