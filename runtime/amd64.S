--- conflicted
+++ resolved
@@ -324,7 +324,16 @@
 #define C_ARG_4 %rcx
 #endif
 
-<<<<<<< HEAD
+#if defined(FUNCTION_SECTIONS)
+        TEXT_SECTION(caml_hot__code_begin)
+        .globl  G(caml_hot__code_begin)
+G(caml_hot__code_begin):
+
+        TEXT_SECTION(caml_hot__code_end)
+        .globl  G(caml_hot__code_end)
+G(caml_hot__code_end):
+#endif
+
 /* struct stack_info */
 #define Stack_sp                 0
 #define Stack_handler            8
@@ -343,17 +352,6 @@
 /******************************************************************************/
 /* text section */
 /******************************************************************************/
-=======
-#if defined(FUNCTION_SECTIONS)
-        TEXT_SECTION(caml_hot__code_begin)
-        .globl  G(caml_hot__code_begin)
-G(caml_hot__code_begin):
-
-        TEXT_SECTION(caml_hot__code_end)
-        .globl  G(caml_hot__code_end)
-G(caml_hot__code_end):
-#endif
->>>>>>> b598cb05
 
         .text
 
