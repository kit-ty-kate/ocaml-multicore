--- conflicted
+++ resolved
@@ -467,6 +467,7 @@
         add     $16, %rsp /* pop argument, retaddr */
         jmp     GCALL(caml_raise_exn)
 CFI_ENDPROC
+ENDFUNCTION(G(caml_call_realloc_stack))
 
 /* Arguments: %rax = base; %rdx = offset. */
 FUNCTION(G(caml_call_read_barrier))
@@ -489,6 +490,7 @@
         popq    %rax
         ret
 CFI_ENDPROC
+ENDFUNCTION(G(caml_call_read_barrier))
 
 /* runs on C stack with C calling convention.
    optimisation: use ocaml calling convention and SAVE_ALL_REGS?
@@ -503,13 +505,14 @@
 1:      movq    C_ARG_3, 0(C_ARG_1,C_ARG_2,8)
         ret
 CFI_ENDPROC
-ENDFUNCTION(G(caml_call_gc))
+ENDFUNCTION(G(caml_modify_field_asm))
 
 FUNCTION(G(caml_call_gc))
 CFI_STARTPROC
         movq    $0, %rax
         jmp     LBL(call_gc_and_retry_alloc)
 CFI_ENDPROC
+ENDFUNCTION(G(caml_call_gc))
 
 FUNCTION(G(caml_alloc1))
 CFI_STARTPROC
@@ -587,6 +590,7 @@
         RESTORE_ALL_REGS
         ret
 CFI_ENDPROC
+ENDFUNCTION(G(caml_call_poll))
 
 /******************************************************************************/
 /* Call a C function from OCaml */
@@ -612,6 +616,7 @@
     /* Return to OCaml caller */
         ret
 CFI_ENDPROC
+ENDFUNCTION(G(caml_c_call))
 
 FUNCTION(G(caml_c_call_stack_args))
 CFI_STARTPROC
@@ -648,7 +653,7 @@
     /* Return to OCaml caller */
         ret
 CFI_ENDPROC
-ENDFUNCTION(G(caml_c_call))
+ENDFUNCTION(G(caml_c_call_stack_args))
 
 /******************************************************************************/
 /* Start the OCaml program */
@@ -762,11 +767,10 @@
         RESTORE_EXN_HANDLER_OCAML
         ret
 CFI_ENDPROC
-ENDFUNCTION(G(caml_raise_exception))
+ENDFUNCTION(G(caml_reraise_exn))
 
 /* Raise an exception from C */
 
-<<<<<<< HEAD
 FUNCTION(G(caml_raise_exception))
 CFI_STARTPROC
         movq    C_ARG_1, %r14                /* Caml_state */
@@ -781,14 +785,7 @@
         popq    %r10
         jmp LBL(caml_raise_exn)
 CFI_ENDPROC
-=======
-FUNCTION(G(caml_stack_overflow))
-        LEA_VAR(caml_exn_Stack_overflow, %rax)
-        movq    %r14, %rsp            /* cut the stack */
-        popq    %r14                  /* recover previous exn handler */
-        ret                           /* jump to handler's code */
-ENDFUNCTION(G(caml_stack_overflow))
->>>>>>> 96241c14
+ENDFUNCTION(G(caml_raise_exception))
 
 /******************************************************************************/
 /* Callback from C to OCaml */
@@ -807,7 +804,7 @@
         movq    $0, %rsi           /* dummy */
         jmp     LBL(caml_start_program)
 CFI_ENDPROC
-ENDFUNCTION(G(caml_callback_exn))
+ENDFUNCTION(G(caml_callback_asm))
 
 FUNCTION(G(caml_callback2_asm))
 CFI_STARTPROC
@@ -822,7 +819,7 @@
         movq    $0, %rsi           /* dummy */
         jmp     LBL(caml_start_program)
 CFI_ENDPROC
-ENDFUNCTION(G(caml_callback2_exn))
+ENDFUNCTION(G(caml_callback2_asm))
 
 FUNCTION(G(caml_callback3_asm))
 CFI_STARTPROC
@@ -837,7 +834,7 @@
         LEA_VAR(caml_apply3, %r12) /* code pointer */
         jmp     LBL(caml_start_program)
 CFI_ENDPROC
-ENDFUNCTION(G(caml_callback3_exn))
+ENDFUNCTION(G(caml_callback3_asm))
 
 /******************************************************************************/
 /* Fibers */
@@ -871,6 +868,7 @@
         LEA_VAR(caml_exn_Unhandled, %rax)
         jmp LBL(caml_raise_exn)
 CFI_ENDPROC
+ENDFUNCTION(G(caml_perform))
 
 FUNCTION(G(caml_reperform))
 CFI_STARTPROC
@@ -883,6 +881,7 @@
         leaq    1(%rsi), %rdi                    /* %rdi (cont_tail) := Val_ptr(old stack) */
         jmp     LBL(do_perform)
 CFI_ENDPROC
+ENDFUNCTION(G(caml_reperform))
 
 FUNCTION(G(caml_resume))
 CFI_STARTPROC
@@ -900,6 +899,7 @@
         SWITCH_OCAML_STACKS
         jmp     *(%rbx)
 CFI_ENDPROC
+ENDFUNCTION(G(caml_resume))
 
 /* Run a function on a new stack,
    then invoke either the value or exception handler */
@@ -960,6 +960,7 @@
         movq    Handler_exception(%rsp), %rbx
         jmp     1b
 CFI_ENDPROC
+ENDFUNCTION(G(caml_runstack))
 
 FUNCTION(G(caml_ml_array_bound_error))
 CFI_STARTPROC
@@ -980,6 +981,7 @@
         int3
 1:      ret
 CFI_ENDPROC
+ENDFUNCTION(G(caml_assert_stack_invariants))
 
         .globl  G(caml_system__code_end)
 G(caml_system__code_end):
