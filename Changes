Working version
---------------

(Changes that can break existing programs are marked with a "*")

### Tools:

- GPR#1045: ocamldep, add a "-shared" option to generate dependencies
  for native plugin files (i.e. .cmxs files)
  (Florian Angeletti, suggestion by Sébastien Hinderer)

### Bug fixes

- PR#7468: possible GC problem in caml_alloc_sprintf
  (Xavier Leroy, discovery by Olivier Andrieu)



Next version (4.05.0):
----------------------

(Changes that can break existing programs are marked with a "*")

### Language features:

### Code generation and optimizations:

- GPR#504: Instrumentation support for fuzzing with afl-fuzz.
  (Stephen Dolan, review by Alain Frisch, Pierre Chambart, Mark
  Shinwell, Gabriel Scherer and Damien Doligez)

- MPR#7201, GPR#954: Correct wrong optimisation of "0 / <expr>"
  and "0 mod <expr>" in the case when <expr> was a non-constant
  evaluating to zero (Mark Shinwell)

### Runtime system:

- PR#7423, GPR#946: expose new exception-raising functions
  `void caml_{failwith,invalid_argument}_value(value msg)`
  in addition to
  `void caml_{failwith,invalid_argument}(char const *msg)`.
  The previous functions would not free their message argument, so
  were inconvient for dynamically-allocated messages; the messages
  passed to the new functions are handled by the garbage collector.
  (Gabriel Scherer, review by Mark Shinwell, request by Immanuel Litzroth)

- GPR#891: Use -fno-builtin-memcmp when building runtime with gcc.
  (Leo White)

### Type system:

- PR#6608, GPR#901: unify record types when overriding all fields
  (Tadeu Zagallo and Gabriel Scherer, report by Jeremy Yallop,
  review by David Allsopp, Jacques Garrigue)

### Compiler user-interface and warnings:

- PR#7473, GPR#1025: perform proper globbing for command-line arguments on
  Windows
  (Jonathan Protzenko)

- PR#7315, GPR#736: refine some error locations
  (Gabriel Scherer and Alain Frisch, report by Matej Košík)

- PR#7050, GPR#748 GPR#843 GPR#864: new `-args/-args0 <file>` parameters to
  provide extra command-line arguments in a file -- see documentation.
  User programs may implement similar options using the new `Expand`
  constructor of the `Arg` module.
  (Bernhard Schommer, review by Jérémie Dimino, Gabriel Scherer
   and Damien Doligez, discussion with Alain Frisch and Xavier Leroy,
   feature request from the Coq team)

- PR#7172, GPR#970: add extra (ocamlc -config) options
  int_size, word_size, ext_exe
  (Gabriel Scherer, request by Daniel Buenzli)

- GPR#829: better error when opening a module aliased to a functor
  (Alain Frisch)

- GPR#911: ocamlc/ocamlopt do not pass warnings-related options to C
  compiler when called to compile third-party C source files
  (Sébastien Hinderer)

* GPR#933: ocamlopt -p now reports an error on platforms that do not
  support profiling with gprof; dummy profiling libraries are no longer
  installed on such platforms.
  This can be tested with ocamlopt -config
  (Sébastien Hinderer)

- PR#7137, GPR#960: "-open" command line flag now accepts a module path
  (not a module name) (Arseniy Alekseyev and Leo White)

- GPR#1009: "ocamlc -c -linkall" and "ocamlopt -c -linkall" can now be used
  to set the "always link" flag on individual compilation units.  This
  controls linking with finer granularity than "-a -linkall", which sets
  the "always link" flag on all units of the given library.
  (Xavier Leroy)

- GPR#796: allow compiler plugins to declare their own arguments.
  (Fabrice Le Fessant)

### Standard library:

- PR#6975, GPR#902: Truncate function added to stdlib Buffer module
  (Dhruv Makwana, review by Alain Frisch and Gabriel Scherer)

- GPR#760: Add a functions List.compare_lengths and
  List.compare_length_with to avoid full list length computations
  (Fabrice Le Fessant)

- GPR#778: Arg: added option Expand that allows to expand a string
  argument to a string array of new arguments
  (Bernhard Schommer)

- GPR#849: Exposed Spacetime.enabled value
  (Leo White)

- GPR#885: Option-returning variants of stdlib functions
  (Alain Frisch, review by David Allsopp and Bart Jacobs)

- GPR#869: Add find_first, find_first_opt, find_last, find_last_opt to
  maps and sets.  Find the first or last binding or element
  satisfying a monotonic predicate.
  (Gabriel de Perthuis, with contributions from Alain Frisch, review by
  Hezekiah M. Carty and Simon Cruanes, initial report by Gerd Stolpmann)

- Add missing functions to ArrayLabels, BytesLabels, ListLabels,
  MoreLabels, StringLabels so they are compatible with non-labeled
  counterparts.
  (Roma Sokolov)

- GPR#999: Arg, do not repeat thrice usage_msg when reporting an error
  (Florian Angeletti, review by Gabriel Scherer)

### Debugging and profiling:

- PR#7258: ocamldebug's "install_printer" command had problems with
  module aliases
  (Xavier Leroy)

- GPR#378: Add [Printexc.raise_with_backtrace] raise an exception using
  an explicit backtrace
  (François Bobot, review by Gabriel Scherer, Xavier Leroy, Damien Doligez,
   Frédéric Bour)

### Manual and documentation:

- PR#6597, GPR#1030: add forward references to language extensions
  that extend non-terminal symbols in the language reference section.
  (Florian Angeletti, review by Gabriel Scherer)

- GPR#939: activate the caml_example environment in the language
  extensions section of the manual. Convert some existing code
  examples to this format.
  (Florian Angeletti)

- add a HACKING.adoc file to contain various tips and tricks for
  people hacking on the repository. See also CONTRIBUTING.md for
  advice on sending contributions upstream.
  (Gabriel Scherer and Gabriel Radanne, review by David Allsopp,
  inspired by John Whitington)

### Other libraries:

- GPR#650: in the Unix library, add `?cloexec:bool` optional arguments to
  functions that create file descriptors (`dup`, `dup2`, `pipe`, `socket`,
  `socketpair`, `accept`).  Implement these optional arguments in the
  most atomic manner provided by the operating system to set (or clear)
  the close-on-exec flag at the same time the file descriptor is created,
  reducing the risk of race conditions with `exec` or `create_process`
  calls running in other threads, and improving security.  Also: add a
  `O_KEEPEXEC` flag for `openfile` by symmetry with `O_CLOEXEC`.
  (Xavier Leroy)

- PR#7158: Event.sync, Mutex.create, Condition.create cause too many GCs.
  The fix is to no longer consider mutexes and condition variables
  as rare kernel resources.
  (Xavier Leroy)

- PR#7264: document the different behaviors of Unix.lockf under POSIX
  and under Win32.
  (Xavier Leroy, report by David Allsopp)
  
- MPR#7339, GPR#787: Support the '0 dimension' case for bigarrays
  (see Bigarray documentation)
  (Laurent Mazare,
   review by Gabriel Scherer, Alain Frisch and Hezekiah M. Carty)

* PR#7342, GPR#797: fix Unix.read on pipes with no data left on Windows
  it previously raised an EPIPE error, it now returns 0 like other OSes
  (Jonathan Protzenko)

- PR#7457: a case of double free in the systhreads library (POSIX implementation)
  (Xavier Leroy, report by Chet Murthy)

- GPR#997: Deprecate Bigarray.*.map_file and add Unix.map_file as a
  first step towards moving Bigarray to the stdlib
  (Jeremie Dimino)

- GPR#996: correctly update caml_top_of_stack in systhreads
  (Fabrice Le Fessant)

### Bytecode debugger (ocamldebug):

- GPR#977: Catch Out_of_range in "list" command
  (Yunxing Dai)

### Tools:

- PR#5163: ocamlobjinfo, dump globals defined by bytecode executables
  (Stéphane Glondu)

- PR#7333: ocamldoc, use the first sentence of text file as
  a short description in overviews.
  (Florian Angeletti)

- PR#7488: ocamldoc, wrong Latex output for variant types
  with constructors without arguments.
  (Florian Angeletti, report by Xavier Leroy)

- GPR#848: ocamldoc, escape link targets in HTML output
  (Etienne Millon, review by Gabriel Scherer, Florian Angeletti and
  Daniel Bünzli)

- GPR#986: ocamldoc, use relative paths in error message
  to solve ocamlbuild+doc usability issue (ocaml/ocamlbuild#79)
  (Gabriel Scherer, review by Florian Angeletti, discussion with Daniel Bünzli)

- GPR#1017: ocamldoc, add an option to detect code fragments that could be
  transformed into a cross-reference to a known element.
  (Florian Angeletti, review and suggestion by David Allsopp)

- clarify ocamldoc text parsing error messages
  (Gabriel Scherer)

### Compiler distribution build system:

- GPR#887: allow -with-frame-pointers if clang is used as compiler on Linux
  (Bernhard Schommer)

- GPR#919: use clang as preprocessor assembler if clang is used as compiler
  (Bernhard Schommer)

- GPR#927: improve the detection of hashbang support in the configure script
  (Armaël Guéneau)

- PR#7377: remove -std=gnu99 for newer gcc versions
  (Damien Doligez, report by ygrek)

- GPR#693: fail on unexpected errors or warnings within caml_example
  environment.
  (Florian Angeletti)

- GPR#729: Make sure ocamlnat is built with a $(EXE) extension, merge
  rules between Unix and Windows Makefiles
  (Sébastien Hinderer, review by Alain Frisch)

- GPR#762, GPR#764: Merge Unix and Windows Makefiles in yacc/ and
  debugger/
  (Sébastien Hinderer)

- GPR#827: install missing mli and cmti files, new make target
  install-compiler-sources for installation of compiler-libs ml files
  (Hendrik Tews)

- GPR#898: fix locale-dependence of primitive list order,
  detected through reproducible-builds.org.
  (Hannes Mehnert, review by Gabriel Scherer and Ximin Luo)

- GPR#932: install ocaml{c,lex}->ocaml{c,lex}.byte symlink correctly
  when the opt target is built but opt.opt target is not.
  (whitequark)

- GPR#935: allow build in Android's termux
  (ygrek, review by Gabriel Scherer)

- GPR#984: Fix compilation of compiler distribution when Spacetime
  enabled
  (Mark Shinwell)

- GPR#991: On Windows, fix installation when native compiler is not
  built
  (Sébastien Hinderer, review by David Allsopp)

- GPR#803: new ocamllex-based tool to extract bytecode compiler
  opcode information from C headers.
  (Nicolas Ojeda Bar)

- GPR#1033: merge Unix and Windows build systems in the root directory
  (Sébastien Hinderer, review by Damien Doligez and Adrien Nader)

### Internal/compiler-libs changes:

- GPR#673: distinguish initialization of block fields from mutation in lambda.
  (Frédéric Bour, review by Xavier Leroy, Stephen Dolan and Mark Shinwell)

- GPR#744, GPR#781: fix duplicate self-reference in imported cmi_crcs
  list in .cmti files + avoid rebuilding cmi_info record when creating
  .cmti files
  (Alain Frisch, report by Daniel Bunzli, review by Jeremie Dimino)
- GPR#915: fix -dsource (pprintast.ml) bugs
  (Runhang Li, review by Alain Frisch)

- GPR#832, MPR#7357: Improve compilation time for toplevel
  include(struct ... end : sig ... end)
  (Alain Frisch, report by Hongbo Zhang, review by Jacques Garrigue)

- GPR#881: change `Outcometree.out_variant` to be more general.
  `Ovar_name of out_ident * out_type list` becomes `Ovar_type of out_type`.
  (Valentin Gatien-Baron)

- GPR#908: refactor PIC-handling in the s390x backend
  (Gabriel Scherer)

- GPR#1027: various improvements to -dtimings, mostly including time
  spent in subprocesses like preprocessors
  (Valentin Gatien-Baron, review by Gabriel Scherer)

### Bug fixes

- PR#5115: protect all byterun/fail.c functions against
  uninitialized caml_global_data (only changes the bytecode behavior)
  (Gabriel Scherer, review by Xavier Leroy)

- PR#6903: Unix.execvpe doesn't change environment on Cygwin
  (Xavier Leroy)

- PR#7216, GPR#949: don't require double parens in Functor((val x))
  (Jacques Garrigue, review by Valentin Gatien-Baron)

- PR#7414, GPR#929: Soundness bug with non-generalized type variable and functor
  (Jacques Garrigue, report by Leo White)

- PR#7421: Soundness bug with GADTs and lazy
  (Jacques Garrigue, report by Leo White)

- PR#7424: Typechecker diverges on unboxed type declaration
  (Jacques Garrigue, report by Stephen Dolan)

- PR#7432: Linking modules compiled with -labels and -nolabels is not safe
  (Jacques Garrigue, report by Jeremy Yallop)

- PR#7437: typing assert failure with nonrec priv
  (Jacques Garrigue, report by Anil Madhavapeddy)

- PR#7443, GPR#990: spurious unused open warning with local open in patterns
  (Florian Angeletti, report by Gabriel Scherer)

- GPR#795: remove 256-character limitation on Sys.executable_name
  (Xavier Leroy)

- GPR#805, GPR#815, GPR#833: check for integer overflow in String.concat
  (Jeremy Yallop,
   review by Damien Doligez, Alain Frisch, Daniel Bünzli, Fabrice Le Fessant)

- GPR#810: check for integer overflow in Array.concat
  (Jeremy Yallop)

- GPR#814: fix the Buffer.add_substring bounds check to handle overflow
  (Jeremy Yallop)

- GPR#881: short-paths did not apply to some polymorphic variants
  (Valentin Gatien-Baron, review by Leo White)

- GPR#886: Fix Ctype.moregeneral's handling of row_name (Leo White)

- GPR#934: check for integer overflow in Bytes.extend
  (Jeremy Yallop, review by Gabriel Scherer)

- MPR#6594, GPR#955: Remove "Istore_symbol" specific operation on x86-64.
  This is more robust and in particular avoids assembly failures on Win64.
  (Mark Shinwell, review by Xavier Leroy, testing by David Allsopp and
   Olivier Andrieu)

- GPR#956 Keep possibly-effectful expressions when optimizing multiplication
  by zero.
  (Jeremy Yallop)

- PR#7427, GPR#959: Don't delete let bodies in Cmmgen (Mark Shinwell)

- GPR#965, PR#7426: Fix fatal error during object compilation (also
  introduces new [Pfield_computed] and [Psetfield_computed] primitives)
  (Mark Shinwell)

- PR#7346, GPR#966: Fix evaluation order problem whereby expressions could
  be incorrectly re-ordered when compiling with Flambda.  This also fixes one
  example of evaluation order in the native code compiler not matching the
  bytecode compiler (even when not using Flambda)
  (Mark Shinwell, Leo White, code review by Pierre Chambart)

- GPR#967, PR#6136: Fix Closure so that overapplication evaluation order
  matches the bytecode compiler and Flambda.
  (Mark Shinwell, report by Jeremy Yallop, review by Frédéric Bour)

- GPR#983: Avoid removing effectful expressions in Closure, and
  eliminate more non-effectful ones
  (Alain Frisch, review by Mark Shinwell and Gabriel Scherer)

- GPR#987: alloc_sockaddr: don't assume a null terminator. It is not inserted
  on macOS by system calls that fill in a struct sockaddr (e.g. getsockname).
  (Anton Bachin)

- GPR#998: Do not delete unused closures in un_anf.ml.
  (Leo White)

- GPR#1019: Fix fatal error in Flambda mode "[functions] does not map set of
  closures ID" (Pierre Chambart, code review by Mark Shinwell and Leo White)

<<<<<<< HEAD
- GPR#1043: Allow Windows CRLF line-endings in ocamlyacc on Unix and Cygwin.
  (David Allsopp, review by Damien Doligez and Xavier Leroy)
=======
- GPR#1042: Fix escaping of command-line arguments in
  Unix.create_process{,_env} under Windows.  Arguments with tabs should now
  be received verbatim by the child process.
  (Nicolas Ojeda Bar, Andreas Hauptmann review by Xavier Leroy)
>>>>>>> 9988846b

### Toplevel and debugger:

- PR#7060, GPR#1035: Print exceptions in installed custom printers
  (Tadeu Zagallo, review by David Allsopp)

Next minor version (4.04.1):
----------------------------

### Standard library:

- PR#7403, GPR#894: fix a bug in Set.map as introduced in 4.04.0
  (Gabriel Scherer, report by Thomas Leonard)

### Bug fixes

- PR#7405, GPR#903: s390x: Fix address of caml_raise_exn in native dynlink modules
  (Richard Jones, review by Xavier Leroy)

- MPR#7417, GPR#930: ensure 16 byte stack alignment inside caml_allocN on x86-64
  for ocaml build with WITH_FRAME_POINTERS defined
  (Christoph Cullmann)

- PR#7460, GPR#1011: catch uncaught exception when unknown files are passed
  as argument (regression in 4.04.0)
  (Bernhard Schommer, review by Florian Angeletti and Gabriel Scherer,
   report by Stephen Dolan)

- GPR#912: Fix segfault in Unix.create_process on Windows caused by wrong header
  configuration.
  (David Allsopp)

- GPR#980: add dynlink options to ocamlbytecomp.cmxa to allow ocamlopt.opt
  to load plugins. See http://github.com/OCamlPro/ocamlc-plugins for examples.
  (Fabrice Le Fessant, review by David Allsopp)

- GPR#992: caml-types.el: Fix missing format argument, so that it can show kind
  of call at point correctly.
  (Chunhui He)

OCaml 4.04.0 (4 Nov 2016):
--------------------------

(Changes that can break existing programs are marked with a "*")

### Language features:

- PR#7233: Support GADT equations on non-local abstract types
  (Jacques Garrigue)

- GPR#187, GPR#578: Local opening of modules in a pattern.
  Syntax: "M.(p)", "M.[p]","M.[| p |]", "M.{p}"
  (Florian Angeletti, Jacques Garrigue, review by Alain Frisch)

- GPR#301: local exception declarations "let exception ... in"
  (Alain Frisch)

- GPR#508: Allow shortcut for extension on semicolons: ;%foo
  (Jeremie Dimino)

- GPR#606: optimized representation for immutable records with a single
  field, and concrete types with a single constructor with a single argument.
  This is triggered with a [@@unboxed] attribute on the type definition.
  Currently mutually recursive datatypes are not well supported, this
  limitation should be lifted in the future (see MPR#7364).
  (Damien Doligez)

### Compiler user-interface and warnings:

* PR#6475, GPR#464: interpret all command-line options before compiling any
  files, changes (improves) the semantics of repeated -o options or -o
  combined with -c see the super-detailed commit message at
  https://github.com/ocaml/ocaml/commit/da56cf6dfdc13c09905c2e07f1d4849c8346eec8
  (whitequark)

- PR#7139: clarify the wording of Warning 38
  (Unused exception or extension constructor)
  (Gabriel Scherer)

* PR#7147, GPR#475: add colors when reporting errors generated by ppx rewriters.
  Remove the `Location.errorf_prefixed` function which is no longer relevant
  (Simon Cruanes, Jérémie Dimino)

- PR#7169, GPR#501: clarify the wording of Warning 8
  (Non-exhaustivity warning for pattern matching)
  (Florian Angeletti, review and report by Gabriel Scherer)

* GPR#591: Improve support for OCAMLPARAM: (i) do not use objects
  files with -a, -pack, -shared; (ii) use "before" objects in the toplevel
  (but not "after" objects); (iii) use -I dirs in the toplevel,
  (iv) fix bug where -I dirs were ignored when using threads
  (Marc Lasson, review by Damien Doligez and Alain Frisch)

- GPR#648: New -plugin option for ocamlc and ocamlopt, to dynamically extend
  the compilers at runtime.
  (Fabrice Le Fessant)

- GPR#684: Detect unused module declarations
  (Alain Frisch)

- GPR#706: Add a settable Env.Persistent_signature.load function so
  that cmi files can be loaded from other sources. This can be used to
  create self-contained toplevels.
  (Jérémie Dimino)

### Standard library:

- PR#6279, GPR#553: implement Set.map
  (Gabriel Scherer)

- PR#6820, GPR#560: Add Obj.reachable_words to compute the
  "transitive" heap size of a value
  (Alain Frisch, review by Mark Shinwell and Damien Doligez)

- GPR#473: Provide `Sys.backend_type` so that user can write backend-specific
  code in some cases (for example,  code generator).
  (Hongbo Zhang)

- GPR#589: Add a non-allocating function to recover the number of
  allocated minor words.
  (Pierre Chambart, review by Damien Doligez and Gabriel Scherer)

- GPR#626: String.split_on_char
  (Alain Frisch)

- GPR#669: Filename.extension and Filename.remove_extension
  (Alain Frisch, request by Edgar Aroutiounian, review by Daniel Bunzli
  and Damien Doligez)

- GPR#674: support unknown Sys.os_type in Filename, defaulting to Unix
  (Filename would previously fail at initialization time for
   Sys.os_type values other than "Unix", "Win32" and "Cygwin";
   mirage-os uses "xen")
  (Anil Madhavapeddy)

### Other libraries

- MPR#4834, GPR#592: Add a Biggarray.Genarray.change_layout function
  to switch bigarrays between C and fortran layouts.
  (Guillaume Hennequin, review by Florian Angeletti)

### Code generation and optimizations:

- PR#4747, GPR#328: Optimize Hashtbl by using in-place updates of its
  internal bucket lists.  All operations run in constant stack size
  and are usually faster, except Hashtbl.copy which can be much
  slower
  (Alain Frisch)

- PR#6217, GPR#538: Optimize performance of record update:
  no more performance cliff when { foo with t1 = ..; t2 = ...; ... }
  hits 6 updated fields
  (Olivier Nicole, review by Thomas Braibant and Pierre Chambart)

- PR#7023, GPR#336: Better unboxing strategy
  (Alain Frisch, Pierre Chambart)

- PR#7244, GPR#840: Ocamlopt + flambda requires a lot of memory
  to compile large array literal expressions
  (Pierre Chambart, review by Mark Shinwell)

- PR#7291, GPR#780: Handle specialisation of recursive function that does
  not always preserve the arguments
  (Pierre Chambart, Mark Shinwell, report by Simon Cruanes)

- PR#7328, GPR#702: Do not eliminate boxed int divisions by zero and
  avoid checking twice if divisor is zero with flambda.
  (Pierre Chambart, report by Jeremy Yallop)

- GPR#427: Obj.is_block is now an inlined OCaml function instead of a
  C external.  This should be faster.
  (Demi Obenour)

- GPR#580: Optimize immutable float records
  (Pierre Chambart, review by Mark Shinwell)

- GPR#602: Do not generate dummy code to force module linking
  (Pierre Chambart, reviewed by Jacques Garrigue)

- GPR#703: Optimize some constant string operations when the "-safe-string"
  configure time option is enabled.
  (Pierre Chambart)

- GPR#707: Load cross module information during a meet
  (Pierre Chambart, report by Leo White, review by Mark Shinwell)

- GPR#709: Share a few more equal switch branches
  (Pierre Chambart, review by Gabriel Scherer)

- GPR#712: Small improvements to type-based optimizations for array
  and lazy
  (Alain Frisch, review by Pierre Chambart)

- GPR#714: Prevent warning 59 from triggering on Lazy of constants
  (Pierre Chambart, review by Leo White)

- GPR#723 Sort emitted functions according to source location
  (Pierre Chambart, review by Mark Shinwell)

- Lack of type normalization lead to missing simple compilation for "lazy x"
  (Alain Frisch)

### Runtime system:

- PR#7203, GPR#534: Add a new primitive caml_alloc_float_array to allocate an
  array of floats
  (Thomas Braibant)

- PR#7210, GPR#562: Allows to register finalisation function that are
  called only when a value will never be reachable anymore. The
  drawbacks compared to the existing one is that the finalisation
  function is not called with the value as argument. These finalisers
  are registered with `GC.finalise_last`
  (François Bobot reviewed by Damien Doligez and Leo White)

- GPR#247: In previous OCaml versions, inlining caused stack frames to
  disappear from stacktraces. This made debugging harder in presence of
  optimizations, and flambda was going to make this worse. The debugging
  information produced by the compiler now enables the reconstruction of the
  original backtrace. Use `Printexc.get_raw_backtrace_next_slot` to traverse
  the list of inlined stack frames.
  (Frédéric Bour, review by Mark Shinwell and Xavier Leroy)

- GPR#590: Do not perform compaction if the real overhead is less than expected
  (Thomas Braibant)

### Tools:

- PR#7189: toplevel #show, follow chains of module aliases
  (Gabriel Scherer, report by Daniel Bünzli, review by Thomas Refis)

- PR#7248: have ocamldep interpret -open arguments in left-to-right order
  (Gabriel Scherer, report by Anton Bachin)

- PR#7272, GPR#798: ocamldoc, missing line breaks in type_*.html files
  (Florian Angeletti)

- PR#7290: ocamldoc, improved support for inline records
  (Florian Angeletti)

- PR#7323, GPR#750: ensure "ocamllex -ml" works with -safe-string
  (Hongbo Zhang)

- PR#7350, GPR#806: ocamldoc, add viewport metadata to generated html pages
  (Florian Angeletti, request by Daniel Bünzli)

- GPR#452: Make the output of ocamldep more stable
  (Alain Frisch)

- GPR#548: empty documentation comments
  (Florian Angeletti)

- GPR#575: Add the -no-version option to the toplevel
  (Sébastien Hinderer)

- GPR#598: Add a --strict option to ocamlyacc treat conflicts as errors
  (this option is now used for the compiler's parser)
  (Jeremy Yallop)

- GPR#613: make ocamldoc use -open arguments
  (Florian Angeletti)

- GPR#718: ocamldoc, fix order of extensible variant constructors
  (Florian Angeletti)

### Debugging and profiling:

- GPR#585: Spacetime, a new memory profiler (Mark Shinwell, Leo White)

### Manual and documentation:

- PR#7007, PR#7311: document the existence of OCAMLPARAM and
  ocaml_compiler_internal_params
  (Damien Doligez, reports by Wim Lewis and Gabriel Scherer)

- PR#7243: warn users against using WinZip to unpack the source archive
  (Damien Doligez, report by Shayne Fletcher)

- PR#7245, GPR#565: clarification to the wording and documentation
  of Warning 52 (fragile constant pattern)
  (Gabriel Scherer, William, Adrien Nader, Jacques Garrigue)

- #PR7265, GPR#769: Restore 4.02.3 behaviour of Unix.fstat, if the
  file descriptor doesn't wrap a regular file (win32unix only)
  (Andreas Hauptmann, review by David Allsopp)

- PR#7288: flatten : Avoid confusion
  (Damien Doligez, report by user 'tormen')

- PR#7355: Gc.finalise and lazy values
  (Jeremy Yallop)

- GPR#841: Document that [Store_field] must not be used to populate
  arrays of values declared using [CAMLlocalN] (Mark Shinwell)

### Compiler distribution build system:

- GPR#324: Compiler developers: Adding new primitives to the
  standard runtime doesn't require anymore to run `make bootstrap`
  (François Bobot)

- GPR#384: Fix compilation using old Microsoft C Compilers not
  supporting secure CRT functions (SDK Visual Studio 2005 compiler and
  earlier) and standard 64-bit integer literals (Visual Studio .NET
  2002 and earlier)
  (David Allsopp)

- GPR#507: More sharing between Unix and Windows makefiles
  (whitequark, review by Alain Frisch)

* GPR#512, GPR#587: Installed `ocamlc`, `ocamlopt`, and `ocamllex` are
  now the native-code versions of the tools, if those versions were
  built.
  (Demi Obenour)

- GPR#687: "./configure -safe-string" to get a system where
  "-unsafe-string" is not allowed, thus giving stronger non-local
  guarantees about immutability of strings
  (Alain Frisch, review by Hezekiah M. Carty)

### Bug fixes:

* PR#6505: Missed Type-error leads to a segfault upon record access.
  (Jacques Garrigue, extra report by Stephen Dolan)
  Proper fix required a more restrictive approach to recursive types:
  mutually recursive types are seen as abstract types (i.e. non-contractive)
  when checking the well-foundedness of the recursion.

* PR#6752: Nominal types and scope escaping.
  Revert to strict scope for non-generalizable type variables, cf. Mantis.
  Note that this is actually stricter than the behavior before 4.03,
  cf. PR#7313, meaning that you may sometimes need to add type annotations
  to explicitly instantiate non-generalizable type variables.
  (Jacques Garrigue, following discussion with Jeremy Yallop,
   Nicolas Ojeda Bar and Alain Frisch)

- PR#7112: Aliased arguments ignored for equality of module types
  (Jacques Garrigue, report by Leo White)

- PR#7134: compiler forcing aliases it shouldn't while reporting type errors
  (Jacques Garrigue, report and suggestion by sliquister)

- PR#7153: document that Unix.SOCK_SEQPACKET is not really usable.

- PR#7165, GPR#494: uncaught exception on invalid lexer directive
  (Gabriel Scherer, report by KC Sivaramakrishnan using afl-fuzz)

- PR#7257, GPR#583: revert a 4.03 change of behavior on (Unix.sleep 0.),
  it now calls (nano)sleep for 0 seconds as in (< 4.03) versions.
  (Hannes Mehnert, review by Damien Doligez)

- PR#7260: GADT + subtyping compile time crash
  (Jacques Garrigue, report by Nicolas Ojeda Bar)

- PR#7269: Segfault from conjunctive constraints in GADT
  (Jacques Garrigue, report by Stephen Dolan)

- PR#7276: Support more than FD_SETSIZE sockets in Windows' emulation
  of select
  (David Scott, review by Alain Frisch)

* PR#7278: Prevent private inline records from being mutated
  (Alain Frisch, report by Pierre Chambart)

- PR#7284: Bug in mcomp_fields leads to segfault
  (Jacques Garrigue, report by Leo White)

- PR#7285: Relaxed value restriction broken with principal
  (Jacques Garrigue, report by Leo White)

- PR#7297: -strict-sequence turns off Warning 21
  (Jacques Garrigue, report by Valentin Gatien-Baron)

- PR#7299: remove access to OCaml heap inside blocking section in win32unix
  (David Allsopp, report by Andreas Hauptmann)

- PR#7300: remove access to OCaml heap inside blocking in Unix.sleep on Windows
  (David Allsopp)

- PR#7305: -principal causes loop in type checker when compiling
  (Jacques Garrigue, report by Anil Madhavapeddy, analysis by Leo White)

- PR#7330: Missing exhaustivity check for extensible variant
  (Jacques Garrigue, report by Elarnon *)

- PR#7369: Str.regexp raises "Invalid_argument: index out of bounds"
  (Damien Doligez, report by John Whitington)

- PR#7374: Contractiveness check unsound with constraints
  (Jacques Garrigue, report by Leo White)

- PR#7378: GADT constructors can be re-exposed with an incompatible type
  (Jacques Garrigue, report by Alain Frisch)

- PR#7389: Unsoundness in GADT exhaustiveness with existential variables
  (Jacques Garrigue, report by Stephen Dolan)

- GPR#525: fix build on OpenIndiana
  (Sergey Avseyev, review by Damien Doligez)

* GPR#533: Thread library: fixed [Thread.wait_signal] so that it
  converts back the signal number returned by [sigwait] to an
  OS-independent number
  (Jérémie Dimino)

- GPR#600: (similar to GPR#555) ensure that register typing constraints are
  respected at N-way join points in the control flow graph
  (Mark Shinwell)

- GPR#672: Fix float_of_hex parser to correctly reject some invalid forms
  (Bogdan Tătăroiu, review by Thomas Braibant and Alain Frisch)

- GPR#700: Fix maximum weak bucket size
  (Nicolas Ojeda Bar, review by François Bobot)

- GPR#708 Allow more module aliases in strengthening (Leo White)

- GPR#713, PR#7301: Fix wrong code generation involving lazy values in Flambda
  mode
  (Mark Shinwell, review by Pierre Chambart and Alain Frisch)

- GPR#721: Fix infinite loop in flambda due to [@@specialise] annotations

- GPR#779: Building native runtime on Windows could fail when bootstrapping
  FlexDLL if there was also a system-installed flexlink
  (David Allsopp, report Michael Soegtrop)

- GPR#805, GPR#815, GPR#833: check for integer overflow in String.concat
  (Jeremy Yallop,
   review by Damien Doligez, Alain Frisch, Daniel Bünzli, Fabrice Le Fessant)

- GPR#810: check for integer overflow in Array.concat
  (Jeremy Yallop)

- GPR#814: fix the Buffer.add_substring bounds check to handle overflow
  (Jeremy Yallop)

- GPR#880: Fix [@@inline] with default parameters in flambda (Leo White)

### Internal/compiler-libs changes:

- PR#7200, GPR#539: Improve, fix, and add test for parsing/pprintast.ml
  (Runhang Li, David Sheets, Alain Frisch)

- GPR#351: make driver/pparse.ml functions type-safe
  (Gabriel Scherer, Dmitrii Kosarev, review by Jérémie Dimino)

- GPR#516: Improve Texp_record constructor representation, and
  propagate updated record type information
  (Pierre Chambart, review by Alain Frisch)

- GPR#678: Graphics.close_graph crashes 64-bit Windows ports (re-implementation
  of PR#3963)
  (David Allsopp)

- GPR#679: delay registration of docstring after the mapper is applied
  (Hugo Heuzard, review by Leo White)

- GPR#872: don't attach (**/**) comments to any particular node
  (Thomas Refis, review by Leo White)

OCaml 4.03.0 (25 Apr 2016):
---------------------------

(Changes that can break existing programs are marked with a "*")

### Language features:

- PR#5528: inline records for constructor arguments
  (Alain Frisch)

- PR#6220, PR#6403, PR#6437, PR#6801:
  Improved redundancy and exhaustiveness checks for GADTs.
  Namely, the redundancy checker now checks whether the uncovered pattern
  of the pattern is actually inhabited, exploding at most one wild card.
  This is also done for exhaustiveness when there is only one case.
  Additionally, one can now write unreachable cases, of the form
  "pat -> .", which are treated by the redundancy check.
  (Jacques Garrigue)

- PR#6374: allow "_ t" as a short-hand for "(_, _, ..) t" for n-ary type
  constructors
  (Alain Frisch)

- PR#6714: allow [@@ocaml.warning] on most structure and signature items:
  values, modules, module types
  (whitequark)

- PR#6806: Syntax shortcut for putting a type annotation on a record field:
  { f1 : typ = e } is sugar for { f1 = (e : typ) }
  { f1 : typ } is sugar for { f1 = (f1 : typ) }
  (Valentin Gatien-Baron, review by Jérémie Dimino)

- PR#6806: Allow type annotations before the "->" in "fun <args> -> <expr>"
  fun x y : (int * int) -> (x, y)
  (Valentin Gatien-Baron, review by Jérémie Dimino)

- GPR#26: support for "(type a b)" as syntactic sugar for "(type a) (type b)"
  (Gabriel Scherer)

- GPR#42: short functor type syntax: "S -> T" for "functor (_ : S) -> T"
  (Leo White)

- GPR#88: allow field punning in object copying expressions:
  {< x; y; >} is sugar for {< x = x; y = y; >}
  (Jeremy Yallop)

- GPR#112: octal escape sequences for char and string literals
  "Make it \o033[1mBOLD\o033[0m"
  (Rafaël Bocquet, request by John Whitingthon)

- GPR#167: allow to annotate externals' arguments and result types so
  they can be unboxed or untagged: [@unboxed], [@untagged]. Supports
  untagging int and unboxing int32, int64, nativeint and float.
  (Jérémie Dimino, Mark Shinwell)

- GPR#173: [@inline] and [@inlined] attributes (for function declarations
  and call sites respectively) to control inlining
  (Pierre Chambart, Mark Shinwell)

- GPR#188: accept [@@immediate] attribute on type declarations to mark types
  that are represented at runtime by an integer
  (Will Crichton, reviewed by Leo White)

* GPR#234: allow "[]" as a user-defined constructor. Demand parenthesis
  around "::" when using "::" as user-defined constructor:
  code using "| :: of ..." must change to "| (::) of ...".
  (Runhang Li, review by Damien Doligez)

- GPR#240: replace special annotations on externals by attributes:
  * "float" is generalized to [@@unboxed]
  * "noalloc" becomes [@@noalloc]
  Deprecate "float" and "noalloc".
  (Jérémie Dimino)

- GPR#254: @ocaml.warn_on_literal_pattern attribute on constructors to
  warn when the argument is matches against a constant pattern.  This
  attribute is applied on predefined exception constructors which
  carry purely informational (with no stability guarantee) messages.
  (Alain Frisch)

- GPR#268: hexadecimal notation for floating-point literals: -0x1.ffffp+987
  In OCaml source code, FP literals can be written using the hexadecimal
  notation 0x<mantissa in hex>p<exponent> from ISO C99.
  (Xavier Leroy)

- GPR#273: allow to get the extension slot of an extension constructor
  by writing [%extension_constructor <path>]
  (Jérémie Dimino)

- GPR#282: change short-paths penalty heuristic to assign the same cost to
  idents containing double underscores as to idents starting with an underscore
  (Thomas Refis, Leo White)

- PR#6681 GPR#326: signature items are now accepted as payloads for
  extension and attributes, using the syntax [%foo: SIG ] or [@foo: SIG ].
  Examples: "[%%client: val foo : int]" or "val%client foo : int".
  (Alain Frisch and Gabriel Radanne)

* GPR#342: Allow shortcuts for extension and attributes on all keywords:
  module%foo, class[@foo], etc.
  The attribute in "let[@foo] .. in .." is now attached to the value binding,
  not to the expression.
  (Gabriel Radanne)

### Compilers:

* PR#4231, PR#5461: warning 31 is now fatal by default
  (Warning 31: A module is linked twice in the same executable.)
  This is an interim solution; double-linking of modules has dangerous
  semantics, eg. exception constructors end up with two distinct declarations.
  (Alain Frisch)

- PR#4800: better compilation of tuple assignment
  (Gabriel Scherer and Alain Frisch)

- PR#5995: keep -for-pack into account to name exceptions;
  -for-pack should now be used during bytecode compilation as well
  (Alain Frisch, report by Christophe Troestler)

- PR#6400: better error message for '_' used as an expression
  (Alain Frisch, report by whitequark)

- PR#6501: harden the native-code generator against certain uses of "%identity"
  (Xavier Leroy, report by Antoine Miné)

- PR#6636: add --version option
  (whitequark)

- PR#6679: fix pprintast printing of constraints in type declarations
  (Alain Frisch, report by Jun Furuse)

- PR#6737: fix Typedtree attributes on (fun x -> body) expressions
  (Alain Frisch, report by Oleg Kiselyov)

* PR#6865: remove special case for parsing "let _ = expr" in structures
  (Jérémie Dimino, Alain Frisch)

* PR#6438, PR#7059, GPR#315: Pattern guard disables exhaustiveness check
  (function Some x when x = 0 -> ()) will now raise warning 8 (non-exhaustive)
  instead of warning 25 (all clauses are guarded). 25 isn't raised anymore.
  Projects that set warning 8 as an error may fail to compile (presumably
  this is the semantics they wanted).
  (Alain Frisch, request by Martin Jambon and John Whitington)

- PR#6920: fix debug informations around uses of %apply or %revapply
  (Jérémie Dimino, report by Daniel Bünzli)

- PR#6939: Segfault with improper use of let-rec
  (Alain Frisch)

- PR#6943: native-code generator for POWER/PowerPC 64 bits, both in
  big-endian (ppc64) and little-endian (ppc64le) configuration.
  (Xavier Leroy, with inspiration from RedHat's unofficial ppc64 and ppc64le
  ports)

- PR#6979: better code generation in x86-32 backend for copying floats to
  the stack
  (Marc Lasson, review by Xavier Leroy)

- PR#7018: fix missing identifier renaming during inlining
  (Alain Frisch, review by Xavier Leroy)

- PR#7022, GPR#259: unbox float and boxed ints earlier, avoid second pass
  (Alain Frisch)

- PR#7026, GPR#288: remove write barrier for polymorphic variants without
  arguments
  (Simon Cruanes)

- PR#7031: new warning 57, ambiguous guarded or-patterns
  (Luc Maranget, Gabriel Scherer, report by Martin Clochard and Claude Marché)

- PR#7064, GPR#316: allowing to mark compilation units and sub-modules as
  deprecated
  (Alain Frisch)

- PR#7067: fix performance regression (wrt. 4.01) in the native compiler
  for long nested structures
  (Alain Frisch, report by Daniel Bünzli, review by Jacques Garrigue)

- PR#7097: fix strange syntax error message around illegal packaged module
  signature constraints
  (Alain Frisch, report by Jun Furuse)

- PR#7118, PR#7120, GPR#408, GPR#476: Bug fixed in stack unwinding
  metadata generation. Was a cause of crashes in GUI programs on OS X.
  (Bart Jacobs, review by Mark Shinwell)

- PR#7168: Exceeding stack limit in bytecode can lead to a crash.
  (Jacques-Henri Jourdan)

- PR#7232: Strange Pprintast output with ppx_deriving
  (Damien Doligez, report by Anton Bachin)

- GPR#17: some cmm optimizations of integer operations with constants
  (Stephen Dolan, review by Pierre Chambart)

- GPR#89: improve type-specialization of unapplied primitives:
  unapplied annotations (compare : int -> _),
  type propagation (List.sort compare [1;2;3])
  and propagation from module signatures now lead to specialization
  (Frédéric Bour, review by Gabriel Scherer)

- GPR#107: Prevent more unnecessary float boxing, especially in `if` and `match`
  (Vladimir Brankov, review by Alain Frisch)

- GPR#109: new (lazy) unboxing strategy for float and int references
  (Vladimir Brankov, review by Alain Frisch)

- GPR#115: More precise typing of values at the C-- and Mach level.
  (Xavier Leroy, review by Pierre Chambart)

- GPR#132: Flambda: new intermediate language and "middle-end" optimizers
  (Pierre Chambart, Mark Shinwell, Leo White)

- GPR#212, PR#7226, GPR#542: emit column position in gas assembly `.loc`
  (Frédéric Bour, Anton Bachin)

- GPR#207: Colors in compiler messages (warnings, errors)
  configure with -color {auto|always|never} or TERM=dumb
  (Simon Cruanes, review by Gabriel Scherer)

- GPR#258: more precise information on PowerPC instruction sizes
  (Pierre Chambart, Xavier Leroy)

- GPR#263: improve code generation for if-equivalents of (&&) and (||)
  (Pierre Chambart)

- GPR#270: Make [transl_exception_constructor] generate [Immutable] blocks
  (Mark Shinwell)

- GPR#271: Fix incorrect mutability flag when records are built using "with"
  (Mark Shinwell)

- GPR#275: native-code generator for IBM z System running Linux.
  In memoriam Gene Amdahl, 1922-2015.
  (Bill O'Farrell, Tristan Amini, Xavier Leroy)

- GPR#282: relax short-paths safety check in presence of module aliases, take
  penalty into account while building the printing map.
  (Thomas Refis, Leo White)

- GPR#306: Instrument the compiler to debug performance regressions
  (Pierre Chambart)

- GPR#319: add warning 58 for missing cmx files, and
  extend -opaque option to mli files: a missing .cmx does not warn
  if the corresponding .cmi is compiled -opaque.
  (Leo White)

- GPR#388: OCAML_FLEXLINK environment variable allows overriding flexlink
  command (David Allsopp)

- GPR#392: put all parsetree invariants in a new module Ast_invariants
  (Jérémie Dimino)

- GPR#407: don't display the name of compiled .c files when calling the
  Microsoft C Compiler (same as the assembler).
  (David Allsopp)

- GPR#431: permit constant float arrays to be eligible for pattern match
  branch merging
  (Pierre Chambart)

- GPR#455: provide more debugging information to Js_of_ocaml
  (Jérôme Vouillon)

- GPR#514, GPR#554: Added several command-line flags to explicitly enable
  settings that are currently the default:
  `-alias-deps`, `-app-funct`, `-no-keep-docs`, `-no-keep-locs`,
  `-no-principal`, `-no-rectypes`, `-no-strict-formats`
  (Demi Obenour)

- GPR#545: use reraise to preserve backtrace on
  `match .. with exception e -> raise e`
  (Nicolas Ojeda Bar, review by Gabriel Scherer)

### Runtime system:

* GPR#596: make string/bytes distinguishable in the underlying
  compiler implementation; caml_fill_string and caml_create_string are
  deprecated and will be removed in the future, please use
  caml_fill_bytes and caml_create_bytes for migration
  (Hongbo Zhang, review by Damien Doligez, Alain Frisch, and Hugo Heuzard)

- PR#3612, PR#92: allow allocating custom block with finalizers
  in the minor heap.
  (Pierre Chambart)

* PR#6517: use ISO C99 types {,u}int{32,64}_t in preference to our homegrown
  types {,u}int{32,64}.
  C stubs may have to be updated as {,u}int{32,64}_t are not defined anymore.
  (Xavier Leroy)

- PR#6760: closures evaluated in the toplevel can now be marshalled
  (whitequark, review by Jacques-Henri Jourdan)

- PR#6902, GPR#210: emit a runtime warning on stderr
  when finalizing an I/O channel which is still open:
    "channel opened on file '...' dies without being closed"
  this is controlled by OCAMLRUNPARAM=W=1 or with Sys.enable_runtime_warnings.
  The behavior of affected program is not changed,
  but they should still be fixed.
  (Alain Frisch, review by Damien Doligez)

- Signal handling: for read-and-clear, use GCC/Clang atomic builtins
  if available.
  (Xavier Leroy)

- PR#6910, GPR#224: marshaling (output_value, input_value, et al)
  now support marshaled data bigger than 4 Gb.
  (Xavier Leroy)

* GPR#226: select higher levels of optimization for GCC >= 3.4 and Clang
  when compiling the run-time system and C stub code.
  "-std=gnu99 -O2 -fno-strict-aliasing -fwrapv" is used by default.
  This also affects default flags for user stubs compiled with "ocamlc -c foo.c"
  and may uncover bugs in them.
  (Xavier Leroy)

- GPR#262: Multiple GC roots per compilation unit
  (Pierre Chambart, Mark Shinwell, review by Damien Doligez)

* GPR#297: Several changes to improve the worst-case GC pause time.
  Changes Gc.control and Gc.major_slice and adds functions to the Gc module.
  (Damien Doligez, with help from Francois Bobot, Thomas Braibant, Leo White)

- GPR#325: Add v=0x400 flag to OCAMLRUNPARAM to display GC stats on exit
  (Louis Gesbert, review by Alain Frisch)

### Standard library:

- PR#1460, GPR#230: Array.map2, Array.iter2
  (John Christopher McAlpine)

- PR#5197, GPR#63: Arg: allow flags such as --flag=arg as well as --flag arg
  (Richard Jones)

- PR#6017, PR#7034, GPR#267: More efficient ifprintf implementation
  (Jeremy Yallop, review by Gabriel Scherer)

- PR#6296: Some documentation on the floating-point representations
    recognized by Pervasives.float_of_string
  (Xavier Leroy)

- PR#6316: Scanf.scanf failure on %u formats when reading big integers
  (Xavier Leroy, Benoît Vaugon)

- PR#6321: guarantee that "hypot infinity nan = infinity"
  (for conformance with ISO C99)
  (Xavier Leroy)

- PR#6390, GPR#36: expose Sys.{int_size,max_wosize} for js_of_ocaml portability
  (Hugo Heuzard)

- PR#6449: Add Map.union
  (Alain Frisch)

* PR#6494: Add 'equal' functions in modules
  Bytes, Char, Digest, Int32, Int64, Nativeint, and String
  Users defining their own modules with signature 'module type of Int32'
  have to extend their implementation.
  (Romain Calascibetta)

* PR#6524, GPR#79: Filename: Optional ?perms argument to open_temp_file
  May break partial applications of the function (fix by passing ?perms:None)
  (Daniel Bünzli, review by Jacques-Pascal Deplaix)

* PR#6525, GPR#80: Add Uchar module to the standard library
  May introduce module name conflicts with existing projects.
  (Daniel Bünzli, review by Yoriyuki Yamagata and Damien Doligez)

- PR#6577: improve performance of %L, %l, %n, %S, %C format specifiers
  (Alain Frisch)

- PR#6585: fix memory leak in win32unix/createprocess.c
  (Alain Frisch, report by user 'aha')

- PR#6645, GPR#174: Guarantee that Set.add, Set.remove, Set.filter
  return the original set if no change is required
  (Alain Frisch, Mohamed Iguernlala)

- PR#6649, GPR#222: accept (int_of_string "+3")
  (John Christopher McAlpine)

- PR#6694, PR#6695, GPR#124: deprecate functions using ISO-8859-1 character set
  in Char, Bytes, String and provide alternatives *_acii using US-ASCII.
  Affected functions:
    {Char,String,Bytes}.{uppercase,lowercase},
    {String,Bytes}.{capitalize,uncaptialize}
  (whitequark, review by Damien Doligez)

- GPR#22: Add the Ephemeron module that implements ephemerons and weak
  hash table
  (François Bobot, review by Damien Doligez, Daniel Bünzli,
  Alain Frisch, Pierre Chambart)

- GPR#164: more efficient (branchless) implementation of Pervasives.compare
  specialized at type 'float'.
  (Vladimir Brankov)

- GPR#175: Guarantee that Map.add, Map.remove, Map.filter
  return the original map if no change is required.
  (Mohamed Iguernlala)

- GPR#201: generalize types of Printf.{ifprintf,ikfprintf}
  (Maxence Guesdon)

- GPR#216: add the missing POSIX.1-2001 signals in Sys
  (Guillaume Bury)

- GPR#239: remove type-unsafe code from Stream
  (Pierre Chambart, review by Gabriel Scherer and Jeremy Yallop)

- GPR#250: Check for negative start element in Array.sub
  (Jeremy Yallop)

- GPR#265: new implementation of Queue avoiding Obj.magic
  (Jérémie Dimino)

- GPR#268, GPR#303: '%h' and '%H' modifiers for printf and scanf to
  support floating-point numbers in hexadecimal notation
  (Xavier Leroy, Benoît Vaugon)

- GPR#272: Switch classify_float to [@@unboxed]
  (Alain Frisch)

- Improve speed of classify_float by not going through fpclassify()
  (Alain Frisch, Xavier Leroy)

- GPR#277: Switch the following externals to [@@unboxed]:
  * {Nativeint,Int32,Int64}.{of,to}_float
  * Int{32,64}.float_of_bits
  * Int{32,64}.bits_of_float
  (Jérémie Dimino)

- GPR#281: Switch the following externals to [@@unboxed]:
  * Sys.time (and [@@noalloc])
  * Pervasives.ldexp (and [@@noalloc])
  * Pervasives.compare for float, nativeint, int32, int64.
  (François Bobot)

- PR#3622, GPR#195: add function Stack.fold
  (Simon Cruanes)

- GPR#329: Add exists, for_all,  mem and memq functions in Array
  (Bernhard Schommer)

- GPR#337: Add [Hashtbl.filter_map_inplace]
  (Alain Frisch)

- GPR#356: Add [Format.kasprintf]
  (Jérémie Dimino, Mark Shinwell)

### Type system:

- PR#5545: Type annotations on methods cannot control the choice of abbreviation
  (Jacques Garrigue)

* PR#6465: allow incremental weakening of module aliases.
  This is done by adding equations to submodules when expanding aliases.
  In theory this may be incompatible is some corner cases defining a module
  type through inference, but no breakage known on published code.
  (Jacques Garrigue)

- PR#6593: Functor application in tests/basic-modules fails after commit 15405
  (Jacques Garrigue)

### Toplevel and debugger:

- PR#6113: Add descriptions to directives, and display them via #help
  (Nick Giannarakis, Berke Durak, Francis Southern and Gabriel Scherer)

- PR#6396: Warnings-as-errors not properly flushed in the toplevel
  (Alain Frisch)

- PR#6401: use proper error reporting for toplevel environment initialization:
  no more Env.Error(_) at start time
  (Gabriel Scherer, Alain Frisch)

- PR#6468: toplevel now supports backtraces if invoked with OCAMLRUNPARAM=b
  (whitequark and Jake Donham,
   review by Gabriel Scherer and Jacques-Henri Jourdan)

- PR#6906: wrong error location for unmatched paren with #use in toplevel
  (Damien Doligez, report by Kenichi Asai)

- PR#6935, GPR#298: crash in debugger when load_printer is given a directory
  (Junsong Li, review by Gabriel Scherer)

- PR#7081: report preprocessor warnings in the toplevel
  (Valentin Gatien-Baron, review by Jérémie Dimino)

- PR#7098: Loss of ppx context in toplevel after an exception
  (Alain Frisch, report by whitequark)

- PR#7101: The toplevel does not close in_channel for libraries specified on
  its command line
  (Alain Frisch)

- PR#7119: the toplevel does not respect [@@@warning]
  (Alain Frisch, report by Gabriel Radanne)

### Other libraries:

* Unix library: channels created by Unix.in_channel_of_descr or
  Unix.out_channel_of_descr no longer support text mode under Windows.
  Calling [set_binary_mode_{in,out} chan false] on these channels
  now causes an error.
  (Xavier Leroy)

- PR#4023 and GPR#68: add Unix.sleepf (sleep with sub-second resolution)
  (Evgenii Lepikhin and Xavier Leroy)

* Protect Unix.sleep against interruptions by handled signals.
  Before, a handled signal could cause Unix.sleep to return early.
  Now, the sleep is restarted until the given time is elapsed.
  (Xavier Leroy)

* PR#6120, GPR#462: implement Unix.symlink and Unix.readlink on
  Windows. Unix.symlink has a new optional argument to_dir (ignored on
  non-native Windows platforms). stat functions reimplemented to avoid
  buggy Microsoft CRT implementations (native Windows only)
  (David Allsopp, review by Daniel Bünzli)

- PR#6263: add kind_size_in_bytes and size_in_bytes functions
  to Bigarray module.
  (Runhang Li, review by Mark Shinwell)

- PR#6289: Unix.utimes uses the current time only if both arguments
    are exactly 0.0.  Also, use sub-second resolution if available.
  (Xavier Leroy, report by Christophe Troestler)

- PR#6896: serious reimplementation of Big_int.float_of_big_int and
  Ratio.float_of_ratio, ensuring that the result is correctly rounded.
  (Xavier Leroy)

- PR#6989: in Str library, make sure that all \(...\) groups are binding
    and can be consulted with Str.matched_group.  There used to be
    a limitation to 32 binding groups.
  (Xavier Leroy)

- PR#7013: spurious wake-up in the Event module
  (Xavier Leroy)

- PR#7024: in documentation of Str regular expressions, clarify what
    "end of line" means for "^" and "$" regexps.
  (Xavier Leroy, question by Fredrik Lindgren)

- PR#7209: do not run at_exit handlers in [Unix.create_process] and
  similar functions when the [exec] call fails in the child process
  (Jérémie Dimino)

### OCamldep:

- GPR#286: add support for module aliases
  (Jacques Garrigue)

### Manual:

- GPR#302: The OCaml reference manual is now included in the manual/
  subdirectory of the main OCaml source repository. Contributions to
  the manual are warmly welcome.
  (François Bobot, review by Florian Angeletti)

- PR#6601: replace strcpy with caml_strdup in sample code
  (Christopher Zimmermann)

- PR#6676: ongoing simplification of the "Language Extensions" section
  (Alain Frisch, John Whitington)

- PR#6898: Update win32 support documentation of the Unix library
  (Damien Doligez, report by Daniel Bünzli)

- PR#7092, GPR#379: Add missing documentation for new 4.03 features
  (Florian Angeletti)

- PR#7094, GPR#468, GPR#551: add new section 8.5 to document warnings
  The general idea is to document warnings that may require explanations.
  Currently documented warnings are:
  - 52: Fragile constant pattern.
  - 57: Ambiguous or-pattern variables under guard
  (Florian Angeletti and Gabriel Scherer)

- PR#7109, GPR#380: Fix bigarray documentation layout
  (Florian Angeletti, Leo White)

### Bug fixes:

- PR#3612: memory leak in bigarray read from file
  (Pierre Chambart, report by Gary Huber)

* PR#4166, PR#6956: force linking when calling external C primitives
  (Jacques Garrigue, reports by Markus Mottl and Christophe Troestler)

* PR#4466, PR#5325: under Windows, concurrent read and write operations
    on the same socket could block unexpectedly.  Fixed by keeping sockets
    in asynchronous mode rather than creating them in synchronous mode.
  (Xavier Leroy)

* PR#4539: change exception string raised when comparing functional values
  May break programs matching on the string argument of Invalid_argument.
  Matching on the string argument of Invalid_argument or Failure is a
  programming mistake: these strings may change in future versions.
  (Nicolas Braud-Santoni, report by Eric Cooper)

- PR#4832: Filling bigarrays may block out runtime
  (Markus Mottl)

- PR#5663: program rejected due to nongeneralizable type variable that
    appears nowhere
  (Jacques Garrigue, report by Stephen Weeks)

- PR#5780: report more informative type names in GADTs error messages
  (Jacques Garrigue, report by Sebastien Furic)

- PR#5887: move the byterun/*.h headers to byterun/caml/*.h to avoid header
    name clashes
  (Jérôme Vouillon and Adrien Nader and whitequark)

* PR#6081: ocaml now adds script's directory to search path, not current
    directory
  (Thomas Leonard and Damien Doligez)

- PR#6108, PR#6802: fail cleanly if dynlink.cma or ocamltoplevel.cma
    are loaded inside the toplevel loop.
  (Xavier Leroy)

- PR#6171: Confusing error message when a type escapes its scope.
  (Jacques Garrigue and Leo White, report by John Whitington)

- PR#6340: Incorrect handling of \r when processing "Windows" source files
  (Damien Doligez, report by David Allsopp)

- PR#6342: Incorrect error message when type constraints differ
  (Alain Frisch, report by Philippe Wang)

* PR#6521: {Bytes,Char,String}.escaped were locale-dependent
  we now escape all non-ASCII-printable instead of a locale-dependent subset.
  (Damien Doligez, report by Jun Furuse)

- PR#6526: ocamllex should not warn on unescaped newline inside comments
  (Damien Doligez, report by user 'dhekir')

- PR#6341: ocamldoc -colorize-code adds spurious <br> tags to <pre> blocks
  (Maxence Guesdon, report by Damien Doligez)

- PR#6560: Wrong failure message for {Int32,Int64,NativeInt}.of_string
  It reported (Failure "int_of_string"), now "Int32.of_string" etc.
  (Maxime Dénès and Gabriel Scherer)

- PR#6648: show_module should indicate its elision
  (Jacques Garrigue, report by Leo White)

- PR#6650: Cty_constr not handled correctly by Subst
  (Jacques Garrigue, report by Leo White)

- PR#6651: Failing component lookup
  (Jacques Garrigue, report by Leo White)

* PR#6664: Crash when finalising lazy values of the wrong type.
  (Damien Doligez)

- PR#6672: Unused variance specification allowed in with constraint
  (Jacques Garrigue, report by Leo White)

- PR#6677: Allow to disable warning 39 (useless "rec") with [@ocaml.warning]
  applied to the first value binding of the would-be "rec" declaration
  (Alain Frisch, report by Jun Furuse)

- PR#6744: Univars can escape through polymorphic variants (partial fix)
  (Jacques Garrigue, report by Leo White)

- PR#6752: Extensible variant types and scope escaping
  A side-effect of the fix is that (ocamlc -i) sometimes reports
  (type-sound) invalid signature, with a type used before its declaration.
  (Jacques Garrigue, report by Maxence Guesdon)

- PR#6762: improve warning 45 in presence of re-exported type definitions
  (Warning 45: open statement shadows the constructor)
  (Alain Frisch, report by Olivier Andrieu)

- PR#6776: Failure to kill the "tick" thread, segfault when exiting the runtime
  (Damien Doligez, report by Thomas Braibant)

- PR#6780: Poor error message for wrong -farch and -ffpu options (ocamlopt, ARM)
  (Xavier Leroy, report by whitequark)

- PR#6805: Duplicated expression in case of hole in a non-failing switch.
  (Luc Maranget)

* PR#6808: the parsing of OCAMLRUNPARAM is too lax
  (Damien Doligez)

- PR#6874: Inefficient code generated for module function arguments
  (Jacques Garrigue, report by Markus Mottl)

- PR#6888: The list command of ocamldebug uses the wrong file
  (Damien Doligez, report by Pierre-Marie Pédrot)

- PR#6897: Bad error message for some pattern matching on extensible variants
  (Alain Frisch, report by Gabriel Radanne)

- PR#6899: Optional parameters and non generalizable type variables
  (Thomas Refis and Leo White)

- PR#6907: Stack overflow printing error in class declaration
  (Jacques Garrigue, report by Ivan Gotovchits)

- PR#6931: Incorrect error message on type error inside record construction
  (Damien Doligez, report by Leo White)

- PR#6938: fix regression on "%047.27{l,L,n}{d,i,x,X,o,u}"
  (Benoît Vaugon, report by Arduino Cascella)

- PR#6944: let module X = Path in … is not typed as a module alias
  (Jacques Garrigue, report by Frédéric Bour)

- PR#6945 and GPR#227: protect Sys and Unix functions against string
    arguments containing the null character '\000'
  (Simon Cruanes and Xavier Leroy, report by Daniel Bünzli)

- PR#6946: Uncaught exception with wrong type for "%ignore"
  (Jacques Garrigue, report by Leo White)

- PR#6954: Infinite loop in type checker with module aliases
  (Jacques Garrigue, report by Mark Mottl)

- PR#6972, GPR#276: 4.02.3 regression on documentation comments in .cmt files
  (Leo White, report by Olivier Andrieu)

- PR#6977: String literals in comments interpret escape sequences
  (Damien Doligez, report by Daniel Bünzli and David Sheets)

- PR#6980: Assert failure from polymorphic variants and existentials
  (Jacques Garrigue, report by Leo White)

- PR#6981: Ctype.Unify(_) with associated functor arg refering to previous one
  (Jacques Garrigue, report by Nicholas Labich)

- PR#6982: unexpected type error when packing a module alias
  (Jacques Garrigue, report by Valentin Gatien-Baron)

- PR#6985: `module type of struct include Bar end exposes
           %s#row when Bar contains private row types
  (Jacques Garrigue, report by Nicholas Labich)

- PR#6992: Segfault from bug in GADT/module typing
  (Jacques Garrigue, report by Stephen Dolan)

- PR#6993: Segfault from recursive modules violating exhaustiveness assumptions
  (Jacques Garrigue, report by Stephen Dolan)

- PR#6998: Typer fails reading unnecessary cmis with -no-alias-deps and -w -49
  (Leo White, report by Valentin Gatien-Baron)

- PR#7003: String.sub may cause segmentation fault on sizes above 2^31
  (Damien Doligez, report by Radek Micek)

- PR#7008: Fatal error in ocamlc with empty compilation unit name
  (Damien Doligez, report by Cesar Kunz)

- PR#7012: Variable name forgotten when it starts with a capital letter
  (Jacques Garrigue, Gabriel Scherer,
   report by Thomas Leonard and Florian Angeletti)

- PR#7016: fix Stack overflow in GADT typing
  Note: Equi-recursive types are considered when checking GADT pattern
  exhaustiveness, even when -rectypes is not used.
  (Jacques Garrigue, report by Mikhail Mandrykin)

- PR#7030: libasmrun_shared.so fails to build on SPARC Solaris
  (report and fix by Patrick Star)

- PR#7036: Module alias is not taken into account when checking module
  type compatibility (in a class type)
  (Jacques Garrigue)

- PR#7037: more reproducible builds, don't put temp file names into objects
  (Xavier Leroy)

- PR#7038: out of memory condition in caml_io_mutex_lock
  (Xavier Leroy, report by Marc Lasson)

- PR#7039: Unix.getsockname returns garbage for unnamed PF_UNIX sockets
  (Xavier Leroy)

- PR#7042 and GPR#295: CSE optimization confuses the FP literals +0.0 and -0.0
  (Xavier Leroy)

- PR#7075: Fix repetitions in ocamldoc generated documentation
  (Florian Angeletti)

- PR#7082: Object type in recursive module's `with` annotation
  (Jacques Garrigue and Alain Frisch, report by Nicholas Labich)

- PR#7096: ocamldoc uses an incorrect subscript/superscript style
  (Gabriel Scherer, report by user 'pierpa')

- PR#7108: ocamldoc, have -html preserve custom/extended html generators
  (Armaël Guéneau)

- PR#7111: reject empty let bindings instead of printing incorrect syntax
  (Jérémie Dimino)

* PR#7113: -safe-string can break GADT compatibility check
  bytes and string are now considered compatible even with -safe-string,
  which may break exhaustivity for code assuming they were disjoint
  (Jacques Garrigue, report by Jeremy Yallop)

- PR#7115: shadowing in a branch of a GADT match breaks unused variable warning
  (Alain Frisch, report by Valentin Gatien-Baron)

- PR#7133, GPR#450: generate local jump labels on OS X
  (Bart Jacobs)

- PR#7135: only warn about ground coercions in -principal mode
  (Jacques Garrigue, report by Jeremy Yallop)

* PR#7152: Typing equality involving non-generalizable type variable
  A side-effect of the fix is that, for deeply nested non generalizable
  type variables, having an interface file may no longer be sufficient,
  and you may have to add a local type annotation (cf PR#7313)
  (Jacques Garrigue, report by François Bobot)

- PR#7160: Type synonym definitions can weaken gadt constructor types
  (Jacques Garrigue, report by Mikhail Mandrykin)

- PR#7181: Misleading error message with GADTs and polymorphic variants
  (Jacques Garrigue, report by Pierre Chambart)

- PR#7182: Assertion failure with recursive modules and externals
  (Jacques Garrigue, report by Jeremy Yallop)

- PR#7196: "let open" is not correctly pretty-printed to the left of a ';'
  (Gabriel Scherer, report by Christophe Raffalli)

- PR#7214: Assertion failure in Env.add_gadt_instances
  (Jacques Garrigue, report by Stephen Dolan)

- PR#7220: fix a memory leak when using both threads and exception backtraces
  (Gabriel Scherer, review by François Bobot, report by Rob Hoes)

- PR#7222: Escaped existential type
  (Jacques Garrigue, report by Florian Angeletti)

- PR#7230: Scrutinee discarded in match with only refutation cases
  (Jacques Garrigue, report by Jeremy Yallop)

- PR#7234: Compatibility check wrong for abstract type constructors
  (Jacques Garrigue, report by Stephen Dolan)

- PR#7324: OCaml 4.03.0 type checker dies with an assert failure when
  given some cyclic recusive module expression
  (Jacques Garrigue, report by jmcarthur)

- PR#7368: Manual major GC fails to compact the heap
  (Krzysztof Pszeniczny)

- GPR#205: Clear caml_backtrace_last_exn before registering as root
  (report and fix by Frederic Bour)

- GPR#220: minor -dsource error on recursive modules
  (Hongbo Zhang)

- GPR#228: fix a dangling internal pointer in (bytecode )debug_info
  (Gabriel Scherer and Mark Shinwell and Xavier Leroy)

- GPR#233: Make CamlinternalMod.init_mod robust to optimization
  (Pierre Chambart, Mark Shinwell)

- GPR#249: fix a few hardcoded ar commands
  (Daniel Bünzli)

- GPR#251: fix cross-compilation with ocamldoc enabled
  (whitequark)

- GPR#280: Fix stdlib dependencies for .p.cmx
  (Pierre Chambart, Mark Shinwell)

- GPR#283: Fix memory leaks in intern.c when OOM is raised
  (Marc Lasson, review by Alain Frisch)

- GPR#22: Fix the cleaning of weak pointers. In very rare cases
  accessing a value during the cleaning of the weak pointers could
  result in the value being removed from one weak arrays and kept in
  another one. That breaks the property that a value is removed from a
  weak pointer only when it is dead and garbage collected.
  (François Bobot, review by Damien Doligez)

- GPR#313: Prevent quadratic cases in CSE
  (Pierre Chambart, review by Xavier Leroy)

- PR#6795, PR#6996: Make ocamldep report errors passed in
  [%ocaml.error] extension points
  (Jérémie Dimino)

- GPR#355: make ocamlnat build again
  (Jérémie Dimino, Thomas Refis)

- GPR#405: fix compilation under Visual Studio 2015
  (David Allsopp)

- GPR#441: better type error location in presence of type constraints
  (Thomas Refis, report by Arseniy Alekseyev)

- GPR#477: reallow docstrings inside object types, and inside polymorphic
  variant and arrow types
  (Thomas Refis)

### Features wishes:

- PR#4518, GPR#29: change location format for reporting errors in ocamldoc
  (Sergei Lebedev)

- PR#4714: List.cons

- PR#5418 (comments) : generate dependencies with $(CC) instead of gcc
  (Damien Doligez, report by Michael Grünewald)

- PR#6167: OCAMLPARAM support for disabling PIC generation ("pic=0")
  (Gabor Pali)

- PR#6367, GPR#25: introduce Asttypes.arg_label to encode labelled arguments
  (Frédéric Bour and Jacques Garrigue)

- PR#6452, GPR#140: add internal suport for custom printing formats
  (Jérémie Dimino)

- PR#6611: remove the option wrapper on optional arguments in the syntax tree
  (Alain Frisch, review by Damien Doligez, request by whitequark)

- PR#6635: support M.[], M.(), M.{< >} and M.[| |]
  (Jeremy Yallop, review by Gabriel Radanne)

- PR#6691: install .cmt[i] files for stdlib and compiler-libs
  (David Sheets, request by Gabriel Radanne)

- PR#6722: compatibility with x32 architecture (x86-64 in ILP32 mode).
  ocamlopt is not supported, but bytecode compiles cleanly.
  (Adam Borowski and Xavier Leroy)

- PR#6742: remove duplicate virtual_flag information from Tstr_class
  (Gabriel Radanne and Jacques Garrigue)

- PR#6719: improve Buffer.add_channel when not enough input is available
  (Simon Cruanes)

* PR#6816: reject integer and float literals directly followed by an identifier.
  This was prevously read as two separate tokens.
  [let abc = 1 in (+) 123abc] was accepted and is now rejected.
  (Hugo Heuzard)

- PR#6876: improve warning 6 by listing the omitted labels.
  (Warning 6: Label omitted in function application)
  (Eyyüb Sari)

- PR#6924: tiny optim to avoid some spilling of floats in x87
  (Alain Frisch)

- GPR#111: `(f [@taillcall]) x y` warns if `f x y` is not a tail-call
  (Simon Cruanes)

- GPR#118: ocamldep -allow-approx: fallback to a lexer-based approximation
  (Frédéric Bour)

- GPR#137: add untypeast.ml (in open recursion style) to compiler-libs
  (Gabriel Radanne)

- GPR#142: add a CAMLdrop macro for undoing CAMLparam*/CAMLlocal*
  (Thomas Braibant and Damien Doligez)

- GPR#145: speeedup bigarray access by optimizing Cmmgen.bigarray_indexing
  (Vladimir Brankov, review by Gabriel Scherer)

- GPR#147: [type 'a result = Ok of 'a | Error of 'b] in Pervasives
  (Yaron Minsky)

- GPR#156, GPR#279: optimize caml_frame_descriptors realloc (dynlink speedup)
  (Pierre Chambart, Alain Frisch,
   review by François Bobot, Xavier Leroy and Damien Doligez)

- GPR#165, GPR#221: fix windows compilation warnings
  (Bernhard Schommer, Gabriel Scherer, report by Alain Frisch)

* GPR#170: Parse arbitrary precision integers.
  Accept a single [A-Za-z] as modifier for integers (generalizing 'l','L','n')
  and floats.
  May cause breakage (ie. ppx preprocessor) because of changes in the parsetree.
  This changes PR#6816 a little bit by reading the literal [123a] as a single
  token that can later be rewritten by a ppx preprocessor.
  (Hugo Heuzard)

- GPR#189: Added .dylib and .so as extensions for ocamlmklib
  (Edgar Aroutiounian, whitequark)

- GPR#191: Making gc.h and some part of memory.h public
  (Thomas Refis)

- GPR#196: Make [Thread.id] and [Thread.self] [noalloc]
  (Clark Gaebel)

- GPR#237: a CONTRIBUTING document
  (François Bobot, Gabriel Scherer, review by Xavier Leroy)

- GPR#245: remove a few remaining French comments
  (Florian Angeletti)

- GPR#252: improve build instructions in MSVC Windows README
  (Philip Daian)

- GPR#308: add experimental support for NetBSD/arm (verified on RaspberryPi)
  (Rich Neswold)

- GPR#335: Type error messages specifies if a type is abstract
  because no corresponding cmi could be found.
  (Hugo Heuzard)

- GPR#365: prevent printing just a single type variable on one side
  of a type error clash.
  (Hugo Heuzard)

- GPR#383: configure: define _ALL_SOURCE for build on AIX7.1
  (tkob)

- GPR#401: automatically retry failed test directories in the testsuite
  (David Allsopp)

- GPR#451: an optional 'parallel' target in testsuite/Makefile using the
  GNU parallel tool to run tests in parallel.
  (Gabriel Scherer)

- GPR#555: ensure that register typing constraints are respected at
  join points in the control flow graph
  (Mark Shinwell, debugging & test case by Arseniy Alekseyev and Leo White,
    code review by Xavier Leroy)

### Build system:

- GPR#388: FlexDLL added as a Git submodule and bootstrappable with the compiler
  (David Allsopp)

OCaml 4.02.3 (27 Jul 2015):
---------------------------

Bug fixes:
- PR#6908: Top-level custom printing for GADTs: interface change in 4.02.2
  (Grégoire Henry, report by Jeremy Yallop)
- PR#6919: corrupted final_table
  (ygrek)
- PR#6926: Regression: ocamldoc lost unattached comment
  (Damien Doligez, report by François Bobot)
- PR#6930: Aliased result type of GADT constructor results in assertion failure
  (Jacques Garrigue)

Feature wishes:
- PR#6691: install .cmt[i] files for stdlib and compiler-libs
  (David Sheets, request by Gabriel Radanne)
- GPR#37: New primitive: caml_alloc_dummy_function
  (Hugo Heuzard)

OCaml 4.02.2 (17 Jun 2015):
---------------------------

(Changes that can break existing programs are marked with a "*")

Language features:
- PR#6583: add a new class of binary operators with the same syntactic
  precedence as method calls; these operators start with # followed
  by a non-empty sequence of operator symbols (for instance #+, #!?).
  It is also possible to use '#' as part of these extra symbols
  (for instance ##, or #+#); this is rejected by the type-checker,
  but can be used e.g. by ppx rewriters.
  (Alain Frisch, request by Gabriel Radanne)
* PR#6016: add a "nonrec" keyword for type declarations
  (Jérémie Dimino)
* PR#6612, GPR#152: change the precedence of attributes in type declarations
  (Jérémie Dimino)

Compilers:
- PR#6600: make -short-paths faster by building the printing map
  incrementally
  (Jacques Garrigue)
- PR#6642: replace $CAMLORIGIN in -ccopt with the path to cma or cmxa
  (whitequark, Gabriel Scherer, review by Damien Doligez)
- PR#6797: new option -output-complete-obj
  to output an object file with included runtime and autolink libraries
  (whitequark)
- PR#6845: -no-check-prims to tell ocamlc not to check primitives in runtime
  (Alain Frisch)
- GPR#149: Attach documentation comments to parse tree
  (Leo White)
- GPR#159: Better locations for structure/signature items
  (Leo White)

Toplevel and debugger:
- PR#5958: generalized polymorphic #install_printer
  (Pierre Chambart and Grégoire Henry)

OCamlbuild:
- PR#6237: explicit "infer" tag to control or disable menhir --infer
  (Hugo Heuzard)
- PR#6625: pass -linkpkg to files built with -output-obj.
  (whitequark)
- PR#6702: explicit "linkpkg" and "dontlink(foo)" flags
  (whitequark, Gabriel Scherer)
- PR#6712: Ignore common VCS directories
  (whitequark)
- PR#6720: pass -g to C compilers when tag 'debug' is set
  (whitequark, Gabriel Scherer)
- PR#6733: add .byte.so and .native.so targets to pass
  -output-obj -cclib -shared.
  (whitequark)
- PR#6733: "runtime_variant(X)" to pass -runtime-variant X option.
  (whitequark)
- PR#6774: new menhir-specific flags "only_tokens" and "external_tokens(Foo)"
  (François Pottier)

Libraries:
- PR#6285: Add support for nanosecond precision in Unix.stat()
  (Jérémie Dimino, report by user 'gfxmonk')
- PR#6781: Add higher baud rates to Unix termios
  (Damien Doligez, report by Berke Durak)
- PR#6834: Add Obj.{first,last}_non_constant_constructor_tag
  (Mark Shinwell, request by Gabriel Scherer)

Runtime:
- PR#6078: Release the runtime system when calling caml_dlopen
  (Jérémie Dimino)
- PR#6675: GC hooks
  (Damien Doligez and Roshan James)

Build system:
- PR#5418 (comments) : generate dependencies with $(CC) instead of gcc
  (Damien Doligez and Michael Grünewald)
- PR#6266: Cross compilation for iOs, Android etc
  (whitequark, review by Damien Doligez and Mark Shinwell)

Installation procedure:
- Update instructions for x86-64 PIC mode and POWER architecture builds
  (Mark Shinwell)

Bug fixes:
- PR#5271: Location.prerr_warning is hard-coded to use Format.err_formatter
  (Damien Doligez, report by Rolf Rolles)
- PR#5395: OCamlbuild mishandles relative symlinks and include paths
  (Damien Doligez, report by Didier Le Botlan)
- PR#5822: wrong value of Options.ext_dll on windows
  (Damien Doligez and Daniel Weil)
- PR#5836, PR#6684: printing lazy values in ocamldebug may segfault
  (Gabriel Scherer, request by the Coq team)
- PR#5887: move the byterun/*.h headers to byterun/caml/*.h to avoid
  header name clashes
  (Jérôme Vouillon and Adrien Nader and whitequark)
- PR#6281: Graphics window does not acknowledge second click (double click)
  (Kyle Headley)
- PR#6490: incorrect backtraces in gdb on AArch64.  Also fixes incorrect
  backtraces on 32-bit ARM.
  (Mark Shinwell)
- PR#6573: extern "C" for systhreads/threads.h
  (Mickaël Delahaye)
- PR#6575: Array.init evaluates callback although it should not do so
  (Alain Frisch, report by Gerd Stolpmann)
- PR#6607: The manual doesn't mention 0x200 flag for OCAMLRUNPARAM=v
  (Alain Frisch)
- PR#6616: allow meaningful use of -use-runtime without -custom.
  (whitequark)
- PR#6617: allow android build with pthreads support (since SDK r10c)
  (whitequark)
- PR#6626: ocamlbuild on cygwin cannot find ocamlfind
  (Gergely Szilvasy)
- PR#6628: Configure script rejects legitimate arguments
  (Michael Grünewald, Damien Doligez)
- PR#6630: Failure of tests/prim-bigstring/{big,}string.ml on big-endian
  architectures
  (Pierre Chambart, testing by Mark Shinwell)
- PR#6640: ocamlbuild: wrong "unused tag" warning on "precious"
  (report by user 'william')
- PR#6652: ocamlbuild -clean does not print a newline after output
  (Damien Doligez, report by Andi McClure)
- PR#6658: cross-compiler: version check not working on OS X
  (Gerd Stolpmann)
- PR#6665: Failure of tests/asmcomp on sparc
  (Stéphane Glondu)
- PR#6667: wrong implementation of %bswap16 on ARM64
  (Xavier Leroy)
- PR#6669: fix 4.02 regression in toplevel printing of lazy values
  (Leo White, review by Gabriel Scherer)
- PR#6671: Windows: environment variable 'TZ' affects Unix.gettimeofday
  (Mickael Delahaye and Damien Doligez)
- PR#6680: Missing parentheses in warning about polymorphic variant value
  (Jacques Garrigue and Gabriel Scherer, report by Philippe Veber)
- PR#6686: Bug in [subst_boxed_number]
  (Jérémie Dimino, Mark Shinwell)
- PR#6690: Uncaught exception (Not_found) with (wrong) wildcard or unification
  type variable in place of a local abstract type
  (Jacques Garrigue, report by Mikhail Mandrykin)
- PR#6693 (part two): Incorrect relocation types in x86-64 runtime system
  (whitequark, review by Jacques-Henri Jourdan, Xavier Leroy and Mark Shinwell)
- PR#6717: Pprintast does not print let-pattern attributes
  (Gabriel Scherer, report by whitequark)
- PR#6727: Printf.sprintf "%F" misbehavior
  (Benoît Vaugon, report by Vassili Karpov)
- PR#6747: ocamlobjinfo: missing symbol caml_plugin_header due to underscore
  (Damien Doligez, Maverick Woo)
- PR#6749: ocamlopt returns n for (n mod 1) instead of 0
  (Mark Shinwell and Jérémie Dimino)
- PR#6753: Num.quo_num and Num.mod_num incorrect for some negative arguments
  (Xavier Leroy)
- PR#6758: Ocamldoc "analyse_module: parsetree and typedtree don't match"
  (Damien Doligez, report by user 'maro')
- PR#6759: big_int_of_string incorrectly parses some hexa literals
  (Damien Doligez, report by Pierre-yves Strub)
- PR#6763: #show with -short-paths doesn't select shortest type paths
  (Jacques Garrigue, report by David Sheets)
- PR#6768: Typechecker overflow the stack on cyclic type
  (Jacques Garrigue, report by user 'darktenaibre')
- PR#6770: (duplicate of PR#6686)
- PR#6772: asmrun/signals_asm.c doesn't compile on NetBSD/i386
  (Kenji Tokudome)
- PR#6775: Digest.file leaks file descriptor on error
  (Valentin Gatien-Baron)
- PR#6779: Cross-compilers cannot link bytecode using custom primitives
  (Damien Doligez, request by whitequark)
- PR#6787: Soundness bug with polymorphic variants
  (Jacques Garrigue, with help from Leo White and Grégoire Henry,
   report by Michael O'Connor)
- PR#6790: otherlibs should be built with -g
  (Damien Doligez, report by whitequark)
- PR#6791: "%s@[", "%s@{" regression in Scanf
  (Benoît Vaugon)
- PR#6793: ocamlbuild passes nonsensical "-ocamlc ..." commands to menhir
  (Gabriel Scherer, report by Damien Doligez)
- PR#6799: include guards missing for unixsupport.h and other files
  (Andreas Hauptmann)
- PR#6810: Improve documentation of Bigarray.Genarray.map_file
  (Mark Shinwell and Daniel Bünzli)
- PR#6812: -short-paths and -no-alias-deps can create inconsistent assumptions
  (Jacques Garrigue, report by Valentin Gatien-Baron)
- PR#6817: GADT exhaustiveness breakage with modules
  (Leo White, report by Pierre Chambart)
- PR#6824: fix buffer sharing on partial application of Format.asprintf
  (Gabriel Scherer, report by Alain Frisch)
- PR#6831: Build breaks for -aspp gcc on solaris-like OSs
  (John Tibble)
- PR#6836: Assertion failure using -short-paths
  (Jacques Garrigue, report by David Sheets)
- PR#6837: Build profiling libraries on FreeBSD and NetBSD x86-64
  (Mark Shinwell, report by Michael Grünewald)
- PR#6841: Changing compilation unit name with -o breaks ocamldebug
  (Jacques Garrigue, report by Jordan Walke)
- PR#6842: export Typemod.modtype_of_package
- PR#6843: record weak dependencies even when the .cmi is missing
  (Leo White, Gabriel Scherer)
- PR#6849: Inverted pattern unification error
  (Jacques Garrigue, report by Leo White)
- PR#6857: __MODULE__ doesn't give the current module with -o
  (Jacques Garrigue, report by Valentin Gatien-Baron)
- PR#6862: Exhaustiveness check wrong for class constructor arguments
  (Jacques Garrigue)
- PR#6869: Improve comment on [Hashtbl.hash_param]
  (Mark Shinwell, report by Jun Furuse)
- PR#6870: Unsoundness when -rectypes fails to detect non-contractive type
  (Jacques Garrigue, report by Stephen Dolan)
- PR#6872: Type-directed propagation fails to disambiguate variants
  that are also exception constructors
  (Jacques Garrigue, report by Romain Beauxis)
- PR#6878: AArch64 backend generates invalid asm: conditional branch
  out of range (Mark Shinwell, report by Richard Jones, testing by Richard
  Jones and Xavier Leroy, code review by Xavier Leroy and Thomas Refis)
- PR#6879: Wrong optimization of 1 mod n
  (Mark Shinwell, report by Jean-Christophe Filliâtre)
- PR#6884: The __CYGWIN32__ #define should be replaced with __CYGWIN__
  (Adrien Nader)
- PR#6886: -no-alias-deps allows to build self-referential compilation units
  (Jacques Garrigue, report by Valentin Gatien-Baron)
- PR#6889: ast_mapper fails to rewrite class attributes
  (Sébastien Briais)
- PR#6893: ocamlbuild:  "tag not used" warning when using (p)dep
  (Gabriel Scherer, report by Christiano Haesbaert)
- GPR#143: fix getsockopt behaviour for boolean socket options
  (Anil Madhavapeddy and Andrew Ray)
- GPR#190: typo in pervasives
  (Guillaume Bury)
- Misplaced assertion in major_gc.c for no-naked-pointers mode
  (Stephen Dolan, Mark Shinwell)

Feature wishes:
- PR#6452, GPR#140: add internal suport for custom printing formats
  (Jérémie Dimino)
- PR#6641: add -g, -ocamlcflags, -ocamloptflags options to ocamlmklib
  (whitequark)
- PR#6693: also build libasmrun_shared.so and lib{asm,caml}run_pic.a
  (whitequark, review by Mark Shinwell)
- PR#6842: export Typemod.modtype_of_package
  (Jacques Garrigue, request by Jun Furuse)
- GPR#139: more versatile specification of locations of .annot
  (Christophe Troestler, review by Damien Doligez)
- GPR#171: allow custom warning printers / catchers
  (Benjamin Canou, review by Damien Doligez)
- GPR#191: Making gc.h and some part of memory.h public
  (Thomas Refis)

OCaml 4.02.1 (14 Oct 2014):
---------------------------

(Changes that can break existing programs are marked with a "*")

Standard library:
* Add optional argument ?limit to Arg.align.

Bug Fixes:
- PR#4099: Bug in Makefile.nt: won't stop on error
  (George Necula)
- PR#6181: Improve MSVC build
  (Chen Gang)
- PR#6207: Configure doesn't detect features correctly on Haiku
  (Jessica Hamilton)
- PR#6466: Non-exhaustive matching warning message for open types is confusing
  (whitequark)
- PR#6529: fix quadratic-time algorithm in Consistbl.extract.
  (Xavier Leroy, Alain Frisch, relase-worthy report by Jacques-Pascal Deplaix)
- PR#6530: Add stack overflow handling for native code (OpenBSD i386 and amd64)
  (Cristopher Zimmermann)
- PR#6533: broken semantics of %(%) when substituted by a box
  (Benoît Vaugon, report by Boris Yakobowski)
- PR#6534: legacy support for %.10s
  (Benoît Vaugon, Gabriel Scherer, report by Nick Chapman)
- PR#6536: better documentation of flag # in format strings
  (Damien Doligez, report by Nick Chapman)
- PR#6544: Bytes and CamlinternalFormat missing from threads stdlib.cma
  (Christopher Zimmermann)
- PR#6546: -dsource omits parens for `List ((`String "A")::[]) in patterns
  (Gabriel Scherer, report by whitequark)
- PR#6547: __MODULE__ aborts the compiler if the module name cannot be inferred
  (Jacques Garrigue, report by Kaustuv Chaudhuri)
- PR#6549: Debug section is sometimes not readable when using -pack
  (Hugo Heuzard, review by Gabriel Scherer)
- PR#6553: Missing command line options for ocamldoc
  (Maxence Guesdon)
- PR#6554: fix race condition when retrieving backtraces
  (Jérémie Dimino, Mark Shinwell).
- PR#6557: String.sub throws Invalid_argument("Bytes.sub")
  (Damien Doligez, report by Oliver Bandel)
- PR#6562: Fix ocamldebug module source lookup
  (Leo White)
- PR#6563: Inclusion of packs failing to run module initializers
  (Jacques Garrigue, report by Mark Shinwell)
- PR#6564: infinite loop in Mtype.remove_aliases
  (Jacques Garrigue, report by Mark Shinwell)
- PR#6565: compilation fails with Env.Error(_)
  (Jacques Garrigue and Mark Shinwell)
- PR#6566: -short-paths and signature inclusion errors
  (Jacques Garrigue, report by Mark Shinwell)
- PR#6572: Fatal error with recursive modules
  (Jacques Garrigue, report by Quentin Stievenart)
- PR#6575: Array.init evaluates callback although it should not do so
  (Alain Frisch, report by Gerd Stolpmann)
- PR#6578: Recursive module containing alias causes Segmentation fault
  (Jacques Garrigue)
- PR#6581: Some bugs in generative functors
  (Jacques Garrigue, report by Mark Shinwell)
- PR#6584: ocamldep support for "-open M"
  (Gabriel Scherer, review by Damien Doligez, report by Hezekiah M. Carty)
- PR#6588: Code generation errors for ARM
  (Mark Shinwell, Xavier Leroy)
- PR#6590: Improve Windows (MSVC and mingw) build
  (Chen Gang)
- PR#6599: ocamlbuild: add -bin-annot when using -pack
  (Christopher Zimmermann)
- PR#6602: Fatal error when tracing a function with abstract type
  (Jacques Garrigue, report by Hugo Herbelin)
- ocamlbuild: add an -ocamlmklib option to change the ocamlmklib command
  (Jérôme Vouillon)

OCaml 4.02.0 (29 Aug 2014):
---------------------------

(Changes that can break existing programs are marked with a "*")

Language features:
- Attributes and extension nodes
  (Alain Frisch)
- Generative functors (PR#5905)
  (Jacques Garrigue)
* Module aliases
  (Jacques Garrigue)
* Alternative syntax for string literals {id|...|id} (can break comments)
  (Alain Frisch)
- Separation between read-only strings (type string) and read-write byte
  sequences (type bytes). Activated by command-line option -safe-string.
  (Damien Doligez)
- PR#6318: Exception cases in pattern matching
  (Jeremy Yallop, backend by Alain Frisch)
- PR#5584: Extensible open datatypes
  (Leo White)

Build system for the OCaml distribution:
- Use -bin-annot when building.
- Use GNU make instead of portable makefiles.
- Updated build instructions for 32-bit Mac OS X on Intel hardware.

Shedding weight:
* Removed Camlp4 from the distribution, now available as third-party software.
* Removed Labltk from the distribution, now available as a third-party library.

Type system:
* PR#6235: Keep typing of pattern cases independent in principal mode
  (i.e. information from previous cases is no longer used when typing
  patterns; cf. 'PR#6235' in testsuite/test/typing-warnings/records.ml)
  (Jacques Garrigue)
- Allow opening a first-class module or applying a generative functor
  in the body of a generative functor. Allow it also in the body of
  an applicative functor if no types are created
  (Jacques Garrigue, suggestion by Leo White)
* Module aliases are now typed in a specific way, which remembers their
  identity. Compiled interfaces become smaller, but may depend on the
  original modules. This also changes the signature inferred by
  "module type of".
  (Jacques Garrigue, feedback from Leo White, Mark Shinwell and Nick Chapman)
- PR#6331: Slight change in the criterion to distinguish private
  abbreviations and private row types: create a private abbreviation for
  closed objects and fixed polymorphic variants.
  (Jacques Garrigue)
* PR#6333: Compare first class module types structurally rather than
  nominally. Value subtyping allows module subtyping as long as the internal
  representation is unchanged.
  (Jacques Garrigue)

Compilers:
- More aggressive constant propagation, including float and
  int32/int64/nativeint arithmetic.  Constant propagation for floats
  can be turned off with option -no-float-const-prop, for codes that
  change FP rounding modes at run-time.
  (Xavier Leroy)
- New back-end optimization pass: common subexpression elimination (CSE).
  (Reuses results of previous computations instead of recomputing them.)
  (Xavier Leroy)
- New back-end optimization pass: dead code elimination.
  (Removes arithmetic and load instructions whose results are unused.)
  (Xavier Leroy)
- PR#6269: Optimization of sequences of string patterns
  (Benoît Vaugon and Luc Maranget)
- Experimental native code generator for AArch64 (ARM 64 bits)
  (Xavier Leroy)
- PR#6042: Optimization of integer division and modulus by constant divisors
  (Xavier Leroy and Phil Denys)
- Add "-open" command line flag for opening a single module before typing
  (Leo White, Mark Shinwell and Nick Chapman)
* "-o" now sets module name to the output file name up to the first "."
  (it also applies when "-o" is not given, i.e. the module name is then
   the input file name up to the first ".")
  (Leo White, Mark Shinwell and Nick Chapman)
* PR#5779: better sharing of structured constants
  (Alain Frisch)
- PR#5817: new flag to keep locations in cmi files
  (Alain Frisch)
- PR#5854: issue warning 3 when referring to a value marked with
  the [@@ocaml.deprecated] attribute
  (Alain Frisch, suggestion by Pierre-Marie Pédrot)
- PR#6017: a new format implementation based on GADTs
  (Benoît Vaugon and Gabriel Scherer)
* PR#6203: Constant exception constructors no longer allocate
  (Alain Frisch)
- PR#6260: avoid unnecessary boxing in let
  (Vladimir Brankov)
- PR#6345: Better compilation of optional arguments with default values
  (Alain Frisch, review by Jacques Garrigue)
- PR#6389: ocamlopt -opaque option for incremental native compilation
  (Pierre Chambart, Gabriel Scherer)

Toplevel interactive system:
- PR#5377: New "#show_*" directives
  (ygrek, Jacques Garrigue and Alain Frisch)

Runtime system:
- New configure option "-no-naked-pointers" to improve performance by
  avoiding page table tests during block darkening and the marking phase
  of the major GC.  In this mode, all out-of-heap pointers must point at
  things that look like OCaml values: in particular they must have a valid
  header.  The colour of said headers should be black.
  (Mark Shinwell, reviews by Damien Doligez and Xavier Leroy)
- Fixed bug in native code version of [caml_raise_with_string] that could
  potentially lead to heap corruption.
  (Mark Shinwell)
* Blocks initialized by [CAMLlocal*] and [caml_alloc] are now filled with
  [Val_unit] rather than zero.
  (Mark Shinwell)
- Fixed a major performance problem on large heaps (~1GB) by making heap
  increments proportional to heap size by default
  (Damien Doligez)
- PR#4765: Structural equality treats exception specifically
  (Alain Frisch)
- PR#5009: efficient comparison/indexing of exceptions
  (Alain Frisch, request by Markus Mottl)
- PR#6075: avoid using unsafe C library functions (strcpy, strcat, sprintf)
  (Xavier Leroy, reports from user 'jfc' and Anil Madhavapeddy)
- An ISO C99-compliant C compiler and standard library is now assumed.
  (Plus special exceptions for MSVC.)  In particular, emulation code for
  64-bit integer arithmetic was removed, the C compiler must support a
  64-bit integer type.
  (Xavier Leroy)

Standard library:
* Add new modules Bytes and BytesLabels for mutable byte sequences.
  (Damien Doligez)
- PR#4986: add List.sort_uniq and Set.of_list
  (Alain Frisch)
- PR#5935: a faster version of "raise" which does not maintain the backtrace
  (Alain Frisch)
- PR#6146: support "Unix.kill pid Sys.sigkill" under Windows
  (Romain Bardou and Alain Frisch)
- PR#6148: speed improvement for Buffer
  (John Whitington)
- PR#6180: efficient creation of uninitialized float arrays
  (Alain Frisch, request by Markus Mottl)
- PR#6355: Improve documentation regarding finalisers and multithreading
  (Daniel Bünzli, Mark Shinwell)
- Trigger warning 3 for all values marked as deprecated in the documentation.
  (Damien Doligez)

OCamldoc:
- PR#6257: handle full doc comments for variant constructors and
  record fields
  (Maxence Guesdon, request by ygrek)
- PR#6274: allow doc comments on object types
  (Thomas Refis)
- PR#6310: fix ocamldoc's subscript/superscript CSS font size
  (Anil Madhavapeddy)
- PR#6425: fix generation of man pages
  (Maxence Guesdon, report by Anil Madhavapeddy)

Bug fixes:
- PR#2719: wrong scheduling of bound checks within a
  try...with Invalid_argument -> _ ...  (Xavier Leroy)
- PR#4719: Sys.executable_name wrong if executable name contains dots (Windows)
  (Alain Frisch, report by Bart Jacobs)
- PR#5406 ocamlbuild: "tag 'package' does not expect a parameter"
  (Gabriel Scherer)
- PR#5598, PR#6165: Alterations to handling of \013 in source files
  breaking other tools
  (David Allsopp and Damien Doligez)
- PR#5820: Fix camlp4 lexer roll back problem
  (Hongbo Zhang)
- PR#5946: CAMLprim taking (void) as argument
  (Benoît Vaugon)
- PR#6038: on x86-32, enforce 16-byte stack alignment for compatibility
  with recent GCC and Clang.  Win32/MSVC keeps 4-byte stack alignment.
  (Xavier Leroy)
- PR#6062: Fix a 4.01 camlp4 DELETE_RULE regression caused by commit 13047
  (Hongbo Zhang, report by Christophe Troestler)
- PR#6173: Typing error message is worse than before
  (Jacques Garrigue and John Whitington)
- PR#6174: OCaml compiler loops on an example using GADTs (-rectypes case)
  (Jacques Garrigue and Grégoire Henry, report by Chantal Keller)
- PR#6175: open! was not suppored by camlp4
  (Hongbo Zhang)
- PR#6184: ocamlbuild: `ocamlfind ocamldep` does not support -predicate
  (Jacques-Pascal Deplaix)
- PR#6194: Incorrect unused warning with first-class modules in patterns
  (Jacques Garrigue, report by Markus Mottl and Leo White)
- PR#6211: in toplevel interactive use, bad interaction between uncaught
  exceptions and multiple bindings of the form "let x = a let y = b;;".
  (Xavier Leroy)
- PR#6216: inlining of GADT matches generates invalid assembly
  (Xavier Leroy and Alain Frisch, report by Mark Shinwell)
- PR#6232: Don't use [mktemp] on platforms where [mkstemp] is available
  (Stéphane Glondu, Mark Shinwell)
- PR#6233: out-of-bounds exceptions lose their locations on ARM, PowerPC
  (Jacques-Henri Jourdan and Xavier Leroy,
   report and testing by Stéphane Glondu)
- PR#6235: Issue with type information flowing through a variant pattern
  (Jacques Garrigue, report by Hongbo Zhang)
- PR#6239: sometimes wrong stack alignment when raising exceptions
           in -g mode with backtraces active
  (Xavier Leroy, report by Yaron Minsky)
- PR#6240: Fail to expand module type abbreviation during substyping
  (Jacques Garrigue, report by Leo White)
- PR#6241: Assumed inequality between paths involving functor arguments
  (Jacques Garrigue, report by Jeremy Yallop)
- PR#6243: Make "ocamlopt -g" more resistant to ill-formed locations
  (Xavier Leroy, report by Pierre-Marie Pédrot)
- PR#6262: equality of first-class modules take module aliases into account
  (Alain Frisch and Leo White)
- PR#6268: -DMODEL_$(MODEL) not passed when building asmrun/arm.p.o
  (Peter Michael Green)
- PR#6273: fix Sys.file_exists on large files (Win32)
  (Christoph Bauer)
- PR#6275: Soundness bug related to type constraints
  (Jacques Garrigue, report by Leo White)
- PR#6293: Assert_failure with invalid package type
  (Jacques Garrigue, report by Elnatan Reisner)
- PR#6300: ocamlbuild -use-ocamlfind conflicts with -ocamlc
  (Gabriel Scherer)
- PR#6302: bytecode debug information re-read from filesystem every time
  (Jacques-Henri Jourdan)
- PR#6307: Behavior of 'module type of' w.r.t. module aliases
  (Jacques Garrigue, report by Alain Frisch)
- PR#6332: Unix.open_process fails to pass empty arguments under Windows
  (Damien Doligez, report Virgile Prevosto)
- PR#6346: Build failure with latest version of xcode on OSX
  (Jérémie Dimino)
- PR#6348: Unification failure for GADT when original definition is hidden
  (Leo White and Jacques Garrigue, report by Jeremy Yallop)
- PR#6352: Automatic removal of optional arguments and sequencing
  (Jacques Garrigue and Alain Frisch)
- PR#6361: Hashtbl.hash not terminating on some lazy values w/ recursive types
  (Xavier Leroy, report by Leo White)
- PR#6383: Exception Not_found when using object type in absent module
  (Jacques Garrigue, report by Sébastien Briais)
- PR#6384: Uncaught Not_found exception with a hidden .cmi file
  (Leo White)
- PR#6385: wrong allocation of large closures by the bytecode interpreter
  (Xavier Leroy, report by Stephen Dolan)
- PR#6394: Assertion failed in Typecore.expand_path
  (Alain Frisch and Jacques Garrigue)
- PR#6405: unsound interaction of -rectypes and GADTs
  (Jacques Garrigue, report by Gabriel Scherer and Benoît Vaugon)
- PR#6408: Optional arguments given as ~?arg instead of ?arg in message
  (Michael O'Connor)
- PR#6411: missing libgcc_s_sjlj-1.dll in mingw (add -static-libgcc)
  (Jun Furuse and Alain Frisch, Jonathan Protzenko and Adrien Nader)
- PR#6436: Typos in @deprecated text in stdlib/arrayLabels.mli
  (John Whitington)
- PR#6439: Don't use the deprecated [getpagesize] function
  (John Whitington, Mark Shinwell)
- PR#6441: undetected tail-call in some mutually-recursive functions
  (many arguments, and mutual block mixes functions and non-functions)
  (Stefan Holdermans, review by Xavier Leroy)
- PR#6443: ocaml segfault when List.fold_left is traced then executed
  (Jacques Garrigue, report by user 'Reventlov')
- PR#6451: some bugs in untypeast.ml
  (Jun Furuse, review by Alain Frisch)
- PR#6460: runtime assertion failure with large [| e1;...eN |]
  float array expressions
  (Leo White)
- PR#6463: -dtypedtree fails on class fields
  (Leo White)
- PR#6469: invalid -dsource printing of "external _pipe = ...", "Pervasives.(!)"
  (Gabriel Scherer and Damien Doligez, user 'ngunn')
- PR#6482: ocamlbuild fails when _tags file in unhygienic directory
  (Gabriel Scherer)
- PR#6502: ocamlbuild spurious warning on "use_menhir" tag
  (Xavier Leroy)
- PR#6505: Missed Type-error leads to a segfault upon record access
  (Jacques Garrigue, Jeremy Yallop, report by Christoph Höger)
- PR#6507: crash on AArch64 resulting from incorrect setting of
  [caml_bottom_of_stack].  (Richard Jones, Mark Shinwell)
- PR#6509: add -linkall flag to ocamlcommon.cma
  (Frédéric Bour)
- PR#6513: Fatal error Ctype.Unify(_) in functor type
- PR#6523: failure upon character bigarray access, and unnecessary change
  in comparison ordering (Jeremy Yallop, Mark Shinwell)
- bound-checking bug in caml_string_{get,set}{16,32,64}
  (Pierre Chambart and Gabriel Scherer, report by Nicolas Trangez)
- sometimes wrong stack alignment at out-of-bounds array access
  (Gabriel Scherer and Xavier Leroy, report by Pierre Chambart)

Features wishes:
- PR#4243: make the Makefiles parallelizable
  (Grégoire Henry and Damien Doligez)
- PR#4323: have "of_string" in Num and Big_int work with binary and
           hex representations
  (Zoe Paraskevopoulou, review by Gabriel Scherer)
- PR#4771: Clarify documentation of Dynlink.allow_only
  (Damien Doligez, report by David Allsopp)
- PR#4855: 'camlp4 -I +dir' accepted, dir is relative to 'camlp4 -where'
  (Jun Furuse and Hongbo Zhang, report by Dmitry Grebeniuk)
- PR#5201: ocamlbuild: add --norc to the bash invocation to help performances
  (Daniel Weil)
- PR#5650: Camlp4FoldGenerator doesn't handle well "abstract" types
  (Hongbo Zhang)
- PR#5808: allow simple patterns, not just identifiers, in "let p : t = ..."
  (Alain Frisch)
- PR#5851: warn when -r is disabled because no _tags file is present
  (Gabriel Scherer)
- PR#5899: a programmer-friendly access to backtrace information
  (Jacques-Henri Jourdan and Gabriel Scherer)
- PR#6000 comment 9644: add a warning for non-principal coercions to format
  (Jacques Garrigue, report by Damien Doligez)
- PR#6054: add support for M.[ foo ], M.[| foo |] etc.
  (Kaustuv Chaudhuri)
- PR#6064: GADT representation for Bigarray.kind + CAML_BA_CHAR runtime kind
  (Jeremy Yallop, review by Gabriel Scherer)
- PR#6071: Add a -noinit option to the toplevel
  (David Sheets)
- PR#6087: ocamlbuild, improve _tags parsing of escaped newlines
  (Gabriel Scherer, request by Daniel Bünzli)
- PR#6109: Typos in ocamlbuild error messages
  (Gabriel Kerneis)
- PR#6116: more efficient implementation of Digest.to_hex
  (ygrek)
- PR#6142: add cmt file support to ocamlobjinfo
  (Anil Madhavapeddy)
- PR#6166: document -ocamldoc option of ocamlbuild
  (Xavier Clerc)
- PR#6182: better message for virtual objects and class types
  (Leo White, Stephen Dolan)
- PR#6183: enhanced documentation for 'Unix.shutdown_connection'
  (Anil Madhavapeddy, report by Jun Furuse)
- PR#6187: ocamlbuild: warn when using -plugin-tag(s) without myocamlbuild.ml
  (Jacques-Pascal Deplaix)
- PR#6246: allow wildcard _ as for-loop index
  (Alain Frisch, request by ygrek)
- PR#6267: more information printed by "bt" command of ocamldebug
  (Josh Watzman)
- PR#6270: remove need for -I directives to ocamldebug in common case
  (Josh Watzman, review by Xavier Clerc and Alain Frisch)
- PR#6311: Improve signature mismatch error messages
  (Alain Frisch, suggestion by Daniel Bünzli)
- PR#6358: obey DESTDIR in install targets
  (Gabriel Scherer, request by François Berenger)
- PR#6388, PR#6424: more parsetree correctness checks for -ppx users
  (Alain Frisch, request by whitequark and Jun Furuse)
- PR#6406: Expose OCaml version in C headers
  (whitequark and Romain Calascibetta)
- PR#6446: improve "unused declaration" warnings wrt. name shadowing
  (Alain Frisch)
- PR#6495: ocamlbuild tags 'safe_string', 'unsafe_string'
  (Anil Madhavapeddy)
- PR#6497: pass context information to -ppx preprocessors
  (whitequark, Alain Frisch)
- ocamllex: user-definable refill action
  (Frédéric Bour, review by Gabriel Scherer and Luc Maranget)
- shorten syntax for functor signatures: "functor (M1:S1) (M2:S2) .. -> .."
  (Thomas Gazagnaire and Jeremy Yallop, review by Gabriel Scherer)
- make ocamldebug -I auto-detection work with ocamlbuild
  (Josh Watzman)

OCaml 4.01.0 (12 Sep 2013):
---------------------------

(Changes that can break existing programs are marked with a "*")

Other libraries:
- Labltk: updated to Tcl/Tk 8.6.

Type system:
- PR#5759: use well-disciplined type information propagation to
  disambiguate label and constructor names
  (Jacques Garrigue, Alain Frisch and Leo White)
* Propagate type information towards pattern-matching, even in the presence of
  polymorphic variants (discarding only information about possibly-present
  constructors). As a result, matching against absent constructors is no longer
  allowed for exact and fixed polymorphic variant types.
  (Jacques Garrigue)
* PR#6035: Reject multiple declarations of the same method or instance variable
  in an object
  (Alain Frisch)

Compilers:
- PR#5861: raise an error when multiple private keywords are used in type
  declarations
  (Hongbo Zhang)
- PR#5634: parsetree rewriter (-ppx flag)
  (Alain Frisch)
- ocamldep now supports -absname
  (Alain Frisch)
- PR#5768: On "unbound identifier" errors, use spell-checking to suggest names
  present in the environment
  (Gabriel Scherer)
- ocamlc has a new option -dsource to visualize the parsetree
  (Alain Frisch, Hongbo Zhang)
- tools/eqparsetree compares two parsetree ignoring location
  (Hongbo Zhang)
- ocamlopt now uses clang as assembler on OS X if available, which enables
  CFI support for OS X.
  (Benedikt Meurer)
- Added a new -short-paths option, which attempts to use the shortest
  representation for type constructors inside types, taking open modules
  into account. This can make types much more readable if your code
  uses lots of functors.
  (Jacques Garrigue)
- PR#5986: added flag -compat-32 to ocamlc, ensuring that the generated
  bytecode executable can be loaded on 32-bit hosts.
  (Xavier Leroy)
- PR#5980: warning on open statements which shadow an existing
  identifier (if it is actually used in the scope of the open); new
  open! syntax to silence it locally
  (Alain Frisch, thanks to a report of Daniel Bünzli)
* warning 3 is extended to warn about other deprecated features:
  - ISO-latin1 characters in identifiers
  - uses of the (&) and (or) operators instead of (&&) and (||)
  (Damien Doligez)
- Experimental OCAMLPARAM for ocamlc and ocamlopt
  (Fabrice Le Fessant)
- PR#5571: incorrect ordinal number in error message
  (Alain Frisch, report by John Carr)
- PR#6073: add signature to Tstr_include
  (patch by Leo White)

Standard library:
- PR#5899: expose a way to inspect the current call stack,
  Printexc.get_callstack
  (Gabriel Scherer, Jacques-Henri Jourdan, Alain Frisch)
- PR#5986: new flag Marshal.Compat_32 for the serialization functions
  (Marshal.to_*), forcing the output to be readable on 32-bit hosts.
  (Xavier Leroy)
- infix application operators |> and @@ in Pervasives
  (Fabrice Le Fessant)
- PR#6176: new Format.asprintf function with a %a formatter
  compatible with Format.fprintf (unlike Format.sprintf)
  (Pierre Weis)

Other libraries:
- PR#5568: add O_CLOEXEC flag to Unix.openfile, so that the returned
  file descriptor is created in close-on-exec mode
  (Xavier Leroy)

Runtime system:
* PR#6019: more efficient implementation of caml_modify() and caml_initialize().
  The new implementations are less lenient than the old ones: now,
  the destination pointer of caml_modify() must point within the minor or
  major heaps, and the destination pointer of caml_initialize() must
  point within the major heap.
  (Xavier Leroy, from an experiment by Brian Nigito, with feedback
  from Yaron Minsky and Gerd Stolpmann)

Internals:
- Moved debugger/envaux.ml to typing/envaux.ml to publish env_of_only_summary
  as part of compilerlibs, to be used on bin-annot files.
  (Fabrice Le Fessant)
- The test suite can now be run without installing OCaml first.
  (Damien Doligez)

Bug fixes:
- PR#3236: Document the fact that queues are not thread-safe
  (Damien Doligez)
- PR#3468: (part 1) Sys_error documentation
  (Damien Doligez)
- PR#3679: Warning display problems
  (Fabrice Le Fessant)
- PR#3963: Graphics.wait_next_event in Win32 hangs if window closed
  (Damien Doligez)
- PR#4079: Queue.copy is now tail-recursive
  (patch by Christophe Papazian)
- PR#4138: Documentation for Unix.mkdir
  (Damien Doligez)
- PR#4469: emacs mode: caml-set-compile-command is annoying with ocamlbuild
  (Daniel Bünzli)
- PR#4485: Graphics: Keyboard events incorrectly delivered in native code
  (Damien Doligez, report by Sharvil Nanavati)
- PR#4502: ocamlbuild now reliably excludes the build-dir from hygiene check
  (Gabriel Scherer, report by Romain Bardou)
- PR#4762: ?? is not used at all, but registered as a lexer token
  (Alain Frisch)
- PR#4788: wrong error message when executable file is not found for backtrace
  (Damien Doligez, report by Claudio Sacerdoti Coen)
- PR#4812: otherlibs/unix: add extern int code_of_unix_error (value error);
  (Goswin von Berdelow)
- PR#4887: input_char after close_in crashes ocaml (msvc runtime)
  (Alain Frisch and Christoph Bauer, report by ygrek)
- PR#4994: ocaml-mode doesn't work with xemacs21
  (Damien Doligez, report by Stéphane Glondu)
- PR#5098: creating module values may lead to memory leaks
  (Alain Frisch, report by Milan Stanojević)
- PR#5102: ocamlbuild fails when using an unbound variable in rule dependency
  (Xavier Clerc, report by Daniel Bünzli)
* PR#5119: camlp4 now raises a specific exception when 'DELETE_RULE' fails,
  rather than raising 'Not_found'
  (ygrek)
- PR#5121: %( %) in Format module seems to be broken
  (Pierre Weis, first patch by Valentin Gatien-Baron, report by Khoo Yit Phang)
- PR#5178: document in INSTALL how to build a 32-bit version under Linux x86-64
  (Benjamin Monate)
- PR#5212: Improve ocamlbuild error messages of _tags parser
  (ygrek)
- PR#5240: register exception printers for Unix.Unix_error and Dynlink.Error
  (Jérémie Dimino)
- PR#5300: ocamlbuild: verbose parameter should implicitly set classic display
  (Xavier Clerc, report by Robert Jakob)
- PR#5327: (Windows) Unix.select blocks if same socket listed in first and
  third arguments
  (David Allsopp, displaying impressive MSDN skills)
- PR#5343: ocaml -rectypes is unsound wrt module subtyping (was still unsound)
  (Jacques Garrigue)
- PR#5350: missing return code checks in the runtime system
  (Xavier Leroy)
- PR#5468: ocamlbuild should preserve order of parametric tags
  (Wojciech Meyer, report by Dario Texeira)
- PR#5551: Avoid repeated lookups for missing cmi files
  (Alain Frisch)
- PR#5552: unrecognized gcc option -no-cpp-precomp
  (Damien Doligez, report by Markus Mottl)
* PR#5580: missed opportunities for constant propagation
  (Xavier Leroy and John Carr)
- PR#5611: avoid clashes betwen .cmo files and output files during linking
  (Wojciech Meyer)
- PR#5662: typo in md5.c
  (Olivier Andrieu)
- PR#5673: type equality in a polymorphic field
  (Jacques Garrigue, report by Jean-Louis Giavitto)
- PR#5674: Methods call are 2 times slower with 4.00 than with 3.12
  (Jacques Garrigue, Gabriel Scherer, report by Jean-Louis Giavitto)
- PR#5694: Exception raised by type checker
  (Jacques Garrigue, report by Markus Mottl)
- PR#5695: remove warnings on sparc code emitter
  (Fabrice Le Fessant)
- PR#5697: better location for warnings on statement expressions
  (Dan Bensen)
- PR#5698: remove harcoded limit of 200000 labels in emitaux.ml
  (Fabrice Le Fessant, report by Marcin Sawicki)
- PR#5702: bytecomp/bytelibrarian lib_sharedobjs was defined but never used
  (Hongbo Zhang, Fabrice Le Fessant)
- PR#5708: catch Failure"int_of_string" in ocamldebug
  (Fabrice Le Fessant, report by user 'schommer')
- PR#5712: (9) new option -bin-annot is not documented
  (Damien Doligez, report by Hendrik Tews)
- PR#5731: instruction scheduling forgot to account for destroyed registers
  (Xavier Leroy, Benedikt Meurer, reported by Jeffrey Scofield)
- PR#5734: improved Win32 implementation of Unix.gettimeofday
  (David Allsopp)
- PR#5735: %apply and %revapply not first class citizens
  (Fabrice Le Fessant, reported by Jun Furuse)
- PR#5738: first class module patterns not handled by ocamldep
  (Fabrice Le Fessant, Jacques Garrigue, reported by Hongbo Zhang)
- PR#5739: Printf.printf "%F" (-.nan) returns -nan
  (Xavier Leroy, David Allsopp, reported by Samuel Mimram)
- PR#5741: make pprintast.ml in compiler_libs
  (Alain Frisch, Hongbo Zhang)
- PR#5747: 'unused open' warning not given when compiling with -annot
  (Alain Frisch, reported by Valentin Gatien-Baron)
- PR#5752: missing dependencies at byte-code link with mlpack
  (Wojciech Meyer, Nicholas Lucaroni)
- PR#5763: ocamlbuild does not give correct flags when running menhir
  (Gabriel Scherer, reported by Philippe Veber)
- PR#5765: ocamllex doesn't preserve line directives
  (Damien Doligez, reported by Martin Jambon)
- PR#5770: Syntax error messages involving unclosed parens are sometimes
  incorrect
  (Michel Mauny)
- PR#5772: problem with marshaling of mutually-recursive functions
  (Jacques-Henri Jourdan, reported by Cédric Pasteur)
- PR#5775: several bug fixes for tools/pprintast.ml
  (Hongbo Zhang)
- PR#5784: -dclambda option is ignored
  (Pierre Chambart)
- PR#5785: misbehaviour with abstracted structural type used as GADT index
  (Jacques Garrigue, report by Jeremy Yallop)
- PR#5787: Bad behavior of 'Unused ...' warnings in the toplevel
  (Alain Frisch)
- PR#5793: integer marshalling is inconsistent between architectures
  (Xavier Clerc, report by Pierre-Marie Pédrot)
- PR#5798: add ARM VFPv2 support for Raspbian (ocamlopt)
  (Jeffrey Scofield and Anil Madhavapeddy, patch review by Benedikt Meurer)
- PR#5802: Avoiding "let" as a value name
  (Jacques Garrigue, report by Tiphaine Turpin)
- PR#5805: Assert failure with warning 34 on pre-processed file
  (Alain Frisch, report by Tiphaine Turpin)
- PR#5806: ensure that backtrace tests are always run (testsuite)
  (Xavier Clerc, report by user 'michi')
- PR#5809: Generating .cmt files takes a long time, in case of type error
  (Alain Frisch)
- PR#5810: error in switch printing when using -dclambda
  (Pierre Chambart)
- PR#5811: Untypeast produces singleton tuples for constructor patterns
  with only one argument
  (Tiphaine Turpin)
- PR#5813: GC not called when unmarshaling repeatedly in a tight loop (ocamlopt)
  (Xavier Leroy, report by David Waern)
- PR#5814: read_cmt -annot does not report internal references
  (Alain Frisch)
- PR#5815: Multiple exceptions in signatures gives an error
  (Leo White)
- PR#5816: read_cmt -annot does not work for partial .cmt files
  (Alain Frisch)
- PR#5819: segfault when using [with] on large recursive record (ocamlopt)
  (Xavier Leroy, Damien Doligez)
- PR#5821: Wrong record field is reported as duplicate
  (Alain Frisch, report by Martin Jambon)
- PR#5824: Generate more efficient code for immediate right shifts.
  (Pierre Chambart, review by Xavier Leroy)
- PR#5825: Add a toplevel primitive to use source file wrapped with the
  coresponding module
  (Grégoire Henry, Wojciech Meyer, caml-list discussion)
- PR#5833: README.win32 can leave the wrong flexlink in the path
  (Damien Doligez, report by William Smith)
- PR#5835: nonoptional labeled arguments can be passed with '?'
  (Jacques Garrigue, report by Elnatan Reisner)
- PR#5840: improved documentation for 'Unix.lseek'
  (Xavier Clerc, report by Matej Košík)
- PR#5848: Assertion failure in type checker
  (Jacques Garrigue, Alain Frisch, report by David Waern)
- PR#5858: Assert failure during typing of class
  (Jacques Garrigue, report by Julien Signoles)
- PR#5865: assert failure when reporting undefined field label
  (Jacques Garrigue, report by Anil Madhavapeddy)
- PR#5872: Performance: Buffer.add_char is not inlined
  (Gerd Stolpmann, Damien Doligez)
- PR#5876: Uncaught exception with a typing error
  (Alain Frisch, Gabriel Scherer, report by Julien Moutinho)
- PR#5877: multiple "open" can become expensive in memory
  (Fabrice Le Fessant and Alain Frisch)
- PR#5880: 'Genlex.make_lexer' documention mentions the wrong exception
  (Xavier Clerc, report by Virgile Prevosto)
- PR#5885: Incorrect rule for compiling C stubs when shared libraries are not
  supported.
  (Jérôme Vouillon)
- PR#5891: ocamlbuild: support rectypes tag for mlpack
  (Khoo Yit Phang)
- PR#5892: GADT exhaustiveness check is broken
  (Jacques Garrigue and Leo White)
- PR#5906: GADT exhaustiveness check is still broken
  (Jacques Garrigue, report by Sébastien Briais)
- PR#5907: Undetected cycle during typecheck causes exceptions
  (Jacques Garrigue, report by Pascal Zimmer)
- PR#5910: Fix code generation bug for "mod 1" on ARM.
  (Benedikt Meurer, report by user 'jteg68')
- PR#5911: Signature substitutions fail in submodules
  (Jacques Garrigue, report by Markus Mottl)
- PR#5912: add configure option -no-cfi (for OSX 10.6.x with XCode 4.0.2)
  (Damien Doligez against XCode versions, report by Thomas Gazagnaire)
- PR#5914: Functor breaks with an equivalent argument signature
  (Jacques Garrigue, report by Markus Mottl and Grégoire Henry)
- PR#5920, PR#5957: linking failure for big bytecodes on 32bit architectures
  (Benoît Vaugon and Chet Murthy, report by Jun Furuse and Sebastien Mondet)
- PR#5928: Missing space between words in manual page for ocamlmktop
  (Damien Doligez, report by Matej Košík)
- PR#5930: ocamldep leaks temporary preprocessing files
  (Gabriel Scherer, report by Valentin Gatien-Baron)
- PR#5933: Linking is slow when there are functions with large arities
  (Valentin Gatien-Baron, review by Gabriel Scherer)
- PR#5934: integer shift by negative amount (in otherlibs/num)
  (Xavier Leroy, report by John Regehr)
- PR#5944: Bad typing performances of big variant type declaration
  (Benoît Vaugon)
- PR#5945: Mix-up of Minor_heap_min and Minor_heap_max units
  (Benoît Vaugon)
- PR#5948: GADT with polymorphic variants bug
  (Jacques Garrigue, report by Leo White)
- PR#5953: Unix.system does not handle EINTR
  (Jérémie Dimino)
- PR#5965: disallow auto-reference to a recursive module in its definition
  (Alain Frisch, report by Arthur Windler via Gabriel Scherer)
- PR#5973: Format module incorrectly parses format string
  (Pierre Weis, report by Frédéric Bour)
- PR#5974: better documentation for Str.regexp
  (Damien Doligez, report by william)
- PR#5976: crash after recovering from two stack overflows (ocamlopt on MacOS X)
  (Xavier Leroy, report by Pierre Boutillier)
- PR#5977: Build failure on raspberry pi: "input_value: integer too large"
  (Alain Frisch, report by Sylvain Le Gall)
- PR#5981: Incompatibility check assumes abstracted types are injective
  (Jacques Garrigue, report by Jeremy Yallop)
- PR#5982: caml_leave_blocking section and errno corruption
  (Jérémie Dimino)
- PR#5985: Unexpected interaction between variance and GADTs
  (Jacques Garrigue, Jeremy Yallop and Leo White and Gabriel Scherer)
- PR#5988: missing from the documentation: -impl is a valid flag for ocamlopt
  (Damien Doligez, report by Vincent Bernardoff)
- PR#5989: Assumed inequalities involving private rows
  (Jacques Garrigue, report by Jeremy Yallop)
- PR#5992: Crash when pattern-matching lazy values modifies the scrutinee
  (Luc Maranget, Leo White)
- PR#5993: Variance of private type abbreviations not checked for modules
  (Jacques Garrigue)
- PR#5997: Non-compatibility assumed for concrete types with same constructor
  (Jacques Garrigue, report by Gabriel Scherer)
- PR#6004: Type information does not flow to "inherit" parameters
  (Jacques Garrigue, report by Alain Frisch)
- PR#6005: Type unsoundness with recursive modules
  (Jacques Garrigue, report by Jérémie Dimino and Josh Berdine)
- PR#6010: Big_int.extract_big_int gives wrong results on negative arguments
  (Xavier Leroy, report by Drake Wilson via Stéphane Glondu)
- PR#6024: Format syntax for printing @ is incompatible with 3.12.1
  (Damien Doligez, report by Boris Yakobowski)
- PR#6001: Reduce the memory used by compiling Camlp4
  (Hongbo Zhang and Gabriel Scherer, report by Henri Gouraud)
- PR#6031: Camomile problem with -with-frame-pointers
  (Fabrice Le Fessant, report by Anil Madhavapeddy)
- PR#6032: better Random.self_init under Windows
  (Alain Frisch, Xavier Leroy)
- PR#6033: Matching.inline_lazy_force needs eta-expansion (command-line flags)
  (Pierre Chambart, Xavier Leroy and Luc Maranget,
   regression report by Gabriel Scherer)
- PR#6046: testsuite picks up the wrong ocamlrun dlls
  (Anil Madhavapeddy)
- PR#6056: Using 'match' prevents generalization of values
  (Jacques Garrigue, report by Elnatan Reisner)
- PR#6058: 'ocamlbuild -use-ocamlfind -tag thread -package threads t.cma' fails
  (Gabriel Scherer, report by Hezekiah M. Carty)
- PR#6069: ocamldoc: lexing: empty token
  (Maxence Guesdon, Grégoire Henry, report by ygrek)
- PR#6072: configure does not handle FreeBSD current (i.e. 10) correctly
  (Damien Doligez, report by Prashanth Mundkur)
- PR#6074: Wrong error message for failing Condition.broadcast
  (Markus Mottl)
- PR#6084: Define caml_modify and caml_initialize as weak symbols to help
  with Netmulticore
  (Xavier Leroy, Gerd Stolpmann)
- PR#6090: Module constraint + private type seems broken in ocaml 4.01.0
  (Jacques Garrigue, report by Jacques-Pascal Deplaix)
- PR#6109: Typos in ocamlbuild error messages
  (Gabriel Kerneis)
- PR#6123: Assert failure when self escapes its class
  (Jacques Garrigue, report by whitequark)
- PR#6158: Fatal error using GADTs
  (Jacques Garrigue, report by Jeremy Yallop)
- PR#6163: Assert_failure using polymorphic variants in GADTs
  (Jacques Garrigue, report by Leo White)
- PR#6164: segmentation fault on Num.power_num of 0/1
  (Fabrice Le Fessant, report by Johannes Kanig)
- PR#6210: Camlp4 location error
  (Hongbo Zhang, report by Jun Furuse)

Feature wishes:
- PR#5181: Merge common floating point constants in ocamlopt
  (Benedikt Meurer)
- PR#5243: improve the ocamlbuild API documentation in signatures.mli
  (Christophe Troestler)
- PR#5546: moving a function into an internal module slows down its use
  (Alain Frisch, report by Fabrice Le Fessant)
- PR#5597: add instruction trace option 't' to OCAMLRUNPARAM
  (Anil Madhavapeddy, Wojciech Meyer)
- PR#5676: IPv6 support under Windows
  (Jérôme Vouillon, review by Jonathan Protzenko)
- PR#5721: configure -with-frame-pointers for Linux perf profiling
  (Fabrice Le Fessant, test by Jérémie Dimino)
- PR#5722: toplevel: print full module path only for first record field
  (Jacques Garrigue, report by ygrek)
- PR#5762: Add primitives for fast access to bigarray dimensions
  (Pierre Chambart)
- PR#5769: Allow propagation of Sys.big_endian in native code
  (Pierre Chambart, stealth commit by Fabrice Le Fessant)
- PR#5771: Add primitives for reading 2, 4, 8 bytes in strings and bigarrays
  (Pierre Chambart)
- PR#5774: Add bswap primitives for amd64 and arm
  (Pierre Chambart, test by Alain Frisch)
- PR#5795: Generate sqrtsd opcode instead of external call to sqrt on amd64
  (Pierre Chambart)
- PR#5827: provide a dynamic command line parsing mechanism
  (Hongbo Zhang)
- PR#5832: patch to improve "wrong file naming" error messages
  (William Smith)
- PR#5864: Add a find operation to Set
  (François Berenger)
- PR#5886: Small changes to compile for Android
  (Jérôme Vouillon, review by Benedikt Meurer)
- PR#5902: -ppx based pre-processor executables accept arguments
  (Alain Frisch, report by Wojciech Meyer)
- PR#5986: Protect against marshaling 64-bit integers in bytecode
  (Xavier Leroy, report by Alain Frisch)
- PR#6049: support for OpenBSD/macppc platform
  (Anil Madhavapeddy, review by Benedikt Meurer)
- PR#6059: add -output-obj rules for ocamlbuild
  (Anil Madhavapeddy)
- PR#6060: ocamlbuild tags 'principal', 'strict_sequence' and 'short_paths'
  (Anil Madhavapeddy)
- ocamlbuild tag 'no_alias_deps'
  (Daniel Bünzli)

Tools:
- OCamlbuild now features a bin_annot tag to generate .cmt files.
  (Jonathan Protzenko)
- OCamlbuild now features a strict_sequence tag to trigger the
  strict-sequence option.
  (Jonathan Protzenko)
- OCamlbuild now picks the non-core tools like ocamlfind and menhir from PATH
  (Wojciech Meyer)
- PR#5884: Misc minor fixes and cleanup for emacs mode
  (Stefan Monnier)
- PR#6030: Improve performance of -annot
  (Guillaume Melquiond, Alain Frisch)


OCaml 4.00.1 (5 Oct 2012):
--------------------------

Bug fixes:
- PR#4019: better documentation of Str.matched_string
- PR#5111: ocamldoc, heading tags inside spans tags is illegal in html
- PR#5278: better error message when typing "make"
- PR#5468: ocamlbuild should preserve order of parametric tags
- PR#5563: harden Unix.select against file descriptors above FD_SETSIZE
- PR#5690: "ocamldoc ... -text README" raises exception
- PR#5700: crash with native-code stack backtraces under MacOS 10.8 x86-64
- PR#5707: AMD64 code generator: do not use r10 and r11 for parameter passing,
  as these registers can be destroyed by the dynamic loader
- PR#5712: some documentation problems
- PR#5715: configuring with -no-shared-libs breaks under cygwin
- PR#5718: false positive on 'unused constructor' warning
- PR#5719: ocamlyacc generates code that is not warning 33-compliant
- PR#5725: ocamldoc output of preformatted code
- PR#5727: emacs caml-mode indents shebang line in toplevel scripts
- PR#5729: tools/untypeast.ml creates unary Pexp_tuple
- PR#5731: instruction scheduling forgot to account for destroyed registers
- PR#5735: %apply and %revapply not first class citizens
- PR#5738: first class module patterns not handled by ocamldep
- PR#5742: missing bound checks in Array.sub
- PR#5744: ocamldoc error on "val virtual"
- PR#5757: GC compaction bug (crash)
- PR#5758: Compiler bug when matching on floats
- PR#5761: Incorrect bigarray custom block size


OCaml 4.00.0 (26 Jul 2012):
---------------------------

(Changes that can break existing programs are marked with a "*")

- The official name of the language is now OCaml.

Language features:
- Added Generalized Algebraic Data Types (GADTs) to the language.
  See chapter "Language extensions" of the reference manual for documentation.
- It is now possible to omit type annotations when packing and unpacking
  first-class modules. The type-checker attempts to infer it from the context.
  Using the -principal option guarantees forward compatibility.
- New (module M) and (module M : S) syntax in patterns, for immediate
  unpacking of a first-class module.

Compilers:
- Revised simplification of let-alias (PR#5205, PR#5288)
- Better reporting of compiler version mismatch in .cmi files
* Warning 28 is now enabled by default.
- New option -absname to use absolute paths in error messages
- Optimize away compile-time beta-redexes, e.g. (fun x y -> e) a b.
- Added option -bin-annot to dump the AST with type annotations.
- Added lots of new warnings about unused variables, opens, fields,
  constructors, etc.
* New meaning for warning 7: it is now triggered when a method is overridden
  with the "method" keyword.  Use "method!" to avoid the warning.

Native-code compiler:
- Optimized handling of partially-applied functions (PR#5287)
- Small improvements in code generated for array bounds checks (PR#5345,
  PR#5360).
* New ARM backend (PR#5433):
    . Supports both Linux/EABI (armel) and Linux/EABI+VFPv3 (armhf).
    . Added support for the Thumb-2 instruction set with average code size
      savings of 28%.
    . Added support for position-independent code, natdynlink, profiling and
      exception backtraces.
- Generation of CFI information, and filename/line number debugging (with -g)
  annotations, enabling in particular precise stack backtraces with
  the gdb debugger. Currently supported for x86 32-bits and 64-bits only.
  (PR#5487)
- New tool: ocamloptp, the equivalent of ocamlcp for the native-code compiler.

OCamldoc:
- PR#5645: ocamldoc doesn't handle module/type substitution in signatures
- PR#5544: improve HTML output (less formatting in html code)
- PR#5522: allow refering to record fields and variant constructors
- fix PR#5419 (error message in french)
- fix PR#5535 (no cross ref to class after dump+load)
* Use first class modules for custom generators, to be able to
  load various plugins incrementally adding features to the current
  generator
* PR#5507: Use Location.t structures for locations.
- fix: do not keep code when not told to keep code.

Standard library:
- Added float functions "hypot" and "copysign" (PR#3806, PR#4752, PR#5246)
* Arg: options with empty doc strings are no longer included in the usage string
  (PR#5437)
- Array: faster implementations of "blit", "copy", "sub", "append" and "concat"
  (PR#2395, PR#2787, PR#4591)
* Hashtbl:
    . Statistically-better generic hash function based on Murmur 3 (PR#5225)
    . Fixed behavior of generic hash function w.r.t. -0.0 and NaN (PR#5222)
    . Added optional "random" parameter to Hashtbl.create to randomize
      collision patterns and improve security (PR#5572, CVE-2012-0839)
    . Added "randomize" function and "R" parameter to OCAMLRUNPARAM
      to turn randomization on by default (PR#5572, CVE-2012-0839)
    . Added new functorial interface "MakeSeeded" to support randomization
      with user-provided seeded hash functions.
    . Install new header <caml/hash.h> for C code.
- Filename: on-demand (lazy) initialization of the PRNG used by "temp_file".
- Marshal: marshalling of function values (flag Marshal.Closures) now
  also works for functions that come from dynamically-loaded modules (PR#5215)
- Random:
     . More random initialization (Random.self_init()), using /dev/urandom
       when available (e.g. Linux, FreeBSD, MacOS X, Solaris)
     * Faster implementation of Random.float (changes the generated sequences)
- Format strings for formatted input/output revised to correct PR#5380
    . Consistently treat %@ as a plain @ character
    . Consistently treat %% as a plain % character
- Scanf: width and precision for floating point numbers are now handled
- Scanf: new function "unescaped" (PR#3888)
- Set and Map: more efficient implementation of "filter" and "partition"
- String: new function "map" (PR#3888)

Installation procedure:
- Compiler internals are now installed in `ocamlc -where`/compiler-libs.
  The files available there include the .cmi interfaces for all compiler
  modules, plus the following libraries:
      ocamlcommon.cma/.cmxa     modules common to ocamlc, ocamlopt, ocaml
      ocamlbytecomp.cma/.cmxa   modules for ocamlc and ocaml
      ocamloptcomp.cma/.cmxa    modules specific to ocamlopt
      ocamltoplevel.cma         modules specific to ocaml
   (PR#1804, PR#4653, frequently-asked feature).
* Some .cmi for toplevel internals that used to be installed in
  `ocamlc -where` are now to be found in  `ocamlc -where`/compiler-libs.
  Add "-I +compiler-libs" where needed.
* toplevellib.cma is no longer installed because subsumed by
  ocamlcommon.cma ocamlbytecomp.cma ocamltoplevel.cma
- Added a configuration option (-with-debug-runtime) to compile and install
  a debug version of the runtime system, and a compiler option
  (-runtime-variant) to select the debug runtime.

Bug Fixes:

- PR#1643: functions of the Lazy module whose named started with 'lazy_' have
  been deprecated, and new ones without the prefix added
- PR#3571: in Bigarrays, call msync() before unmapping to commit changes
- PR#4292: various documentation problems
- PR#4511, PR#4838: local modules remove polymorphism
* PR#4549: Filename.dirname is not handling multiple / on Unix
- PR#4688: (Windows) special floating-point values aren't converted to strings
  correctly
- PR#4697: Unix.putenv leaks memory on failure
- PR#4705: camlp4 does not allow to define types with `True or `False
- PR#4746: wrong detection of stack overflows in native code under Linux
- PR#4869: rare collisions between assembly labels for code and data
- PR#4880: "assert" constructs now show up in the exception stack backtrace
- PR#4892: Array.set could raise "out of bounds" before evaluating 3rd arg
- PR#4937: camlp4 incorrectly handles optional arguments if 'option' is
  redefined
- PR#5024: camlp4r now handles underscores in irrefutable pattern matching of
  records
- PR#5064, PR#5485: try to ensure that 4K words of stack are available
  before calling into C functions, raising a Stack_overflow exception
  otherwise.  This reduces (but does not eliminate) the risk of
  segmentation faults due to stack overflow in C code
- PR#5073: wrong location for 'Unbound record field label' error
- PR#5084: sub-sub-module building fails for native code compilation
- PR#5120: fix the output function of Camlp4.Debug.formatter
- PR#5131: compilation of custom runtime with g++ generates lots of warnings
- PR#5137: caml-types-explore does not work
- PR#5159: better documentation of type Lexing.position
- PR#5171: Map.join does more comparisons than needed
- PR#5176: emacs mode: stack overflow in regexp matcher
- PR#5179: port OCaml to mingw-w64
- PR#5211: updated Genlex documentation to state that camlp4 is mandatory for
  'parser' keyword and associated notation
- PR#5214: ocamlfind plugin invokes 'cut' utility
- PR#5218: use $(MAKE) instead of "make" in Makefiles
- PR#5224: confusing error message in non-regular type definition
- PR#5231: camlp4: fix parsing of <:str_item< type t = $x$ >>
- PR#5233: finaliser on weak array gives dangling pointers (crash)
- PR#5238, PR#5277: Sys_error when getting error location
- PR#5261, PR#5497: Ocaml source-code examples are not "copy-paste-able"
* PR#5279: executable name is not initialized properly in caml_startup_code
- PR#5290: added hash functions for channels, nats, mutexes, conditions
- PR#5291: undetected loop in class initialization
- PR#5295: OS threads: problem with caml_c_thread_unregister()
- PR#5301: camlp4r and exception equal to another one with parameters
- PR#5305: prevent ocamlbuild from complaining about links to _build/
- PR#5306: comparing to Thread.self() raises exception at runtime
- PR#5309: Queue.add is not thread/signal safe
- PR#5310: Ratio.create_ratio/create_normalized_ratio have misleading names
- PR#5311: better message for warning 23
* PR#5312: command-line arguments @reponsefile auto-expansion feature
  removed from the Windows OCaml runtime, to avoid conflicts with "-w @..."
- PR#5313: ocamlopt -g misses optimizations
- PR#5214: ocamlfind plugin invokes 'cut' utility
- PR#5316: objinfo now shows ccopts/ccobjs/force_link when applicable
- PR#5318: segfault on stack overflow when reading marshaled data
- PR#5319: %r11 clobbered by Lswitch in Windows AMD64 native-code compilation
- PR#5322: type abbreviations expanding to a universal type variable
- PR#5328: under Windows, Unix.select leaves sockets in non-blocking mode
- PR#5330: thread tag with '.top' and '.inferred.mli' targets
- PR#5331: ocamlmktop is not always a shell script
- PR#5335: Unix.environment segfaults after a call to clearenv
- PR#5338: sanitize.sh has windows style end-of-lines (mingw)
- PR#5344: some predefined exceptions need special printing
- PR#5349: Hashtbl.replace uses new key instead of reusing old key
- PR#5356: ocamlbuild handling of 'predicates' for ocamlfind
- PR#5364: wrong compilation of "((val m : SIG1) : SIG2)"
- PR#5370: ocamldep omits filename in syntax error message
- PR#5374: camlp4 creates wrong location for type definitions
- PR#5380: strange sscanf input segfault
- PR#5382: EOPNOTSUPP and ENOTSUPP different on exotic platforms
- PR#5383: build failure in Win32/MSVC
- PR#5387: camlp4: str_item and other syntactic elements with Nils are
  not very usable
- PR#5389: compaction sometimes leaves a very large heap
- PR#5393: fails to build from source on GNU/kFreeBSD because of -R link option
- PR#5394: documentation for -dtypes is missing in manpage
- PR#5397: Filename.temp_dir_name should be mutable
- PR#5410: fix printing of class application with Camlp4
- PR#5416: (Windows) Unix.(set|clear)_close_on_exec now preserves blocking mode
- PR#5435: ocamlbuild does not find .opt executables on Windows
- PR#5436: update object ids on unmarshaling
- PR#5442: camlp4: quotation issue with strings
- PR#5453: configure doesn't find X11 under Ubuntu/MultiarchSpec
- PR#5461: Double linking of bytecode modules
- PR#5463: Bigarray.*.map_file fail if empty array is requested
- PR#5465: increase stack size of ocamlopt.opt for windows
- PR#5469: private record type generated by functor loses abbreviation
- PR#5475: Wrapper script for interpreted LablTk wrongly handles command line
  parameters
- PR#5476: bug in native code compilation of let rec on float arrays
- PR#5477: use pkg-config to configure graphics on linux
- PR#5481: update camlp4 magic numbers
- PR#5482: remove bashism in test suite scripts
- PR#5495: camlp4o dies on infix definition (or)
- PR#5498: Unification with an empty object only checks the absence of
  the first method
- PR#5503: error when ocamlbuild is passed an absolute path as build directory
- PR#5509: misclassification of statically-allocated empty array that
  falls exactly at beginning of an otherwise unused data page.
- PR#5510: ocamldep has duplicate -ml{,i}-synonym options
- PR#5511: in Bigarray.reshape, unwarranted limitation on new array dimensions.
- PR#5513: Int64.div causes floating point exception (ocamlopt, x86)
- PR#5516: in Bigarray C stubs, use C99 flexible array types if possible
- PR#5518: segfault with lazy empty array
- PR#5531: Allow ocamlbuild to add ocamldoc flags through -docflag
  and -docflags switches
- PR#5538: combining -i and -annot in ocamlc
- PR#5543: in Bigarray.map_file, try to avoid using lseek() when growing file
- PR#5648: (probably fixed) test failures in tests/lib-threads
- PR#5551: repeated calls to find_in_path degrade performance
- PR#5552: Mac OS X: unrecognized gcc option "-no-cpp-precomp"
- PR#5555: add Hashtbl.reset to resize the bucket table to its initial size
- PR#5560: incompatible type for tuple pattern with -principal
- PR#5575: Random states are not marshallable across architectures
- PR#5579: camlp4: when a plugin is loaded in the toplevel,
  Token.Filter.define_filter has no effect before the first syntax error
- PR#5585: typo: "explicitely"
- PR#5587: documentation: "allows to" is not correct English
- PR#5593: remove C file when -output-obj fails
- PR#5597: register names for instrtrace primitives in embedded bytecode
- PR#5598: add backslash-space support in strings in ocamllex
- PR#5603: wrong .file debug info generated by ocamlopt -g
- PR#5604: fix permissions of files created by ocamlbuild itself
- PR#5610: new unmarshaler (from PR#5318) fails to freshen object identifiers
- PR#5614: add missing -linkall flag when compiling ocamldoc.opt
- PR#5616: move ocamlbuild documentation to the reference manual
- PR#5619: Uncaught CType.Unify exception in the compiler
- PR#5620: invalid printing of type manifest (camlp4 revised syntax)
- PR#5637: invalid printing of anonymous type parameters (camlp4 revised syntax)
- PR#5643: issues with .cfi and .loc directives generated by ocamlopt -g
- PR#5644: Stream.count broken when used with Sapp or Slazy nodes
- PR#5647: Cannot use install_printer in debugger
- PR#5651: printer for abstract data type (camlp4 revised syntax)
- PR#5654: self pattern variable location tweak
- PR#5655: ocamlbuild doesn't pass cflags when building C stubs
- PR#5657: wrong error location for abbreviated record fields
- PR#5659: ocamlmklib -L option breaks with MSVC
- PR#5661: fixes for the test suite
- PR#5668: Camlp4 produces invalid syntax for "let _ = ..."
- PR#5671: initialization of compare_ext field in caml_final_custom_operations()
- PR#5677: do not use "value" as identifier (genprintval.ml)
- PR#5687: dynlink broken when used from "output-obj" main program (bytecode)
- problem with printing of string literals in camlp4 (reported on caml-list)
- emacs mode: colorization of comments and strings now works correctly
- problem with forall and method (reported on caml-list on 2011-07-26)
- crash when using OCAMLRUNPARAM=a=X with invalid X (reported in private)

Feature wishes:
- PR#352: new option "-stdin" to make ocaml read stdin as a script
- PR#1164: better error message when mixing -a and .cmxa
- PR#1284: documentation: remove restriction on mixed streams
- PR#1496: allow configuring LIBDIR, BINDIR, and MANDIR relative to $(PREFIX)
- PR#1835: add Digest.from_hex
- PR#1898: toplevel: add option to suppress continuation prompts
- PR#4278: configure: option to disable "graph" library
- PR#4444: new String.trim function, removing leading and trailing whistespace
- PR#4549: make Filename.dirname/basename POSIX compliant
- PR#4830: add option -v to expunge.ml
- PR#4898: new Sys.big_endian boolean for machine endianness
- PR#4963, PR#5467: no extern "C" into ocaml C-stub headers
- PR#5199: tests are run only for bytecode if either native support is missing,
  or a non-empty value is set to "BYTECODE_ONLY" Makefile variable
- PR#5215: marshalling of dynlinked closure
- PR#5236: new '%revapply' primitive with the semantics 'revapply x f = f x',
    and '%apply' with semantics 'apply f x = f x'.
- PR#5255: natdynlink detection on powerpc, hurd, sparc
- PR#5295: OS threads: problem with caml_c_thread_unregister()
- PR#5297: compiler now checks existence of builtin primitives
- PR#5329: (Windows) more efficient Unix.select if all fd's are sockets
- PR#5357: warning for useless open statements
- PR#5358: first class modules don't allow "with type" declarations for types
  in sub-modules
- PR#5385: configure: emit a warning when MACOSX_DEPLOYMENT_TARGET is set
- PR#5396: ocamldep: add options -sort, -all, and -one-line
- PR#5397: Filename.temp_dir_name should be mutable
- PR#5403: give better error message when emacs is not found in PATH
- PR#5411: new directive for the toplevel: #load_rec
- PR#5420: Unix.openfile share mode (Windows)
- PR#5421: Unix: do not leak fds in various open_proc* functions
- PR#5434: implement Unix.times in win32unix (partially)
- PR#5438: new warnings for unused declarations
- PR#5439: upgrade config.guess and config.sub
- PR#5445 and others: better printing of types with user-provided names
- PR#5454: Digest.compare is missing and md5 doc update
- PR#5455: .emacs instructions, add lines to recognize ocaml scripts
- PR#5456: pa_macro: replace __LOCATION__ after macro expansion; add LOCATION_OF
- PR#5461: bytecode: emit warning when linking two modules with the same name
- PR#5478: ocamlopt assumes ar command exists
- PR#5479: Num.num_of_string may raise an exception, not reflected in the
  documentation.
- PR#5501: increase IO_BUFFER_SIZE to 64KiB
- PR#5532: improve error message when bytecode file is wrong
- PR#5555: add function Hashtbl.reset to resize the bucket table to
  its initial size.
- PR#5586: increase UNIX_BUFFER_SIZE to 64KiB
- PR#5597: register names for instrtrace primitives in embedded bytecode
- PR#5599: Add warn() tag in ocamlbuild to control -w compiler switch
- PR#5628: add #remove_directory and Topdirs.remove_directory to remove
  a directory from the load path
- PR#5636: in system threads library, issue with linking of pthread_atfork
- PR#5666: C includes don't provide a revision number
- ocamldebug: ability to inspect values that contain code pointers
- ocamldebug: new 'environment' directive to set environment variables
  for debuggee
- configure: add -no-camlp4 option

Shedding weight:
* Removed the obsolete native-code generators for Alpha, HPPA, IA64 and MIPS.
* The "DBM" library (interface with Unix DBM key-value stores) is no
  longer part of this distribution.  It now lives its own life at
  https://forge.ocamlcore.org/projects/camldbm/
* The "OCamlWin" toplevel user interface for MS Windows is no longer
  part of this distribution.  It now lives its own life at
  https://forge.ocamlcore.org/projects/ocamltopwin/

Other changes:
- Copy VERSION file to library directory when installing.


OCaml 3.12.1 (4 Jul 2011):
--------------------------

Bug fixes:
- PR#4345, PR#4767: problems with camlp4 printing of float values
- PR#4380: ocamlbuild should not use tput on windows
- PR#4487, PR#5164: multiple 'module type of' are incompatible
- PR#4552: ocamlbuild does not create symlinks when using '.itarget' file
- PR#4673, PR#5144: camlp4 fails on object copy syntax
- PR#4702: system threads: cleanup tick thread at exit
- PR#4732: camlp4 rejects polymorphic variants using keywords from macros
- PR#4778: Win32/MSVC port: rare syntax error in generated MASM assembly file
- PR#4794, PR#4959: call annotations not generated by ocamlopt
- PR#4820: revised syntax pretty printer crashes with 'Stack_overflow'
- PR#4928: wrong printing of classes and class types by camlp4
- PR#4939: camlp4 rejects patterns of the '?x:_' form
- PR#4967: ocamlbuild passes wrong switches to ocamldep through menhir
- PR#4972: mkcamlp4 does not include 'dynlink.cma'
- PR#5039: ocamlbuild should use '-linkpkg' only when linking programs
- PR#5066: ocamldoc: add -charset option used in html generator
- PR#5069: fcntl() in caml_sys_open may block, do it within blocking section
- PR#5071, PR#5129, PR#5134: inconsistencies between camlp4 and camlp4* binaries
- PR#5080, PR#5104: regression in type constructor handling by camlp4
- PR#5090: bad interaction between toplevel and camlp4
- PR#5095: ocamlbuild ignores some tags when building bytecode objects
- PR#5100: ocamlbuild always rebuilds a 'cmxs' file
- PR#5103: build and install objinfo when building with ocamlbuild
- PR#5109: crash when a parser calls a lexer that calls another parser
- PR#5110: invalid module name when using optional argument
- PR#5115: bytecode executables produced by msvc64 port crash on 32-bit versions
- PR#5117: bigarray: wrong function name without HAS_MMAP; missing include
- PR#5118: Camlp4o and integer literals
- PR#5122: camlp4 rejects lowercase identifiers for module types
- PR#5123: shift_right_big_int returns a wrong zero
- PR#5124: substitution inside a signature leads to odd printing
- PR#5128: typo in 'Camlp4ListComprehension' syntax extension
- PR#5136: obsolete function used in emacs mode
- PR#5145: ocamldoc: missing html escapes
- PR#5146: problem with spaces in multi-line string constants
- PR#5149: (partial) various documentation problems
- PR#5156: rare compiler crash with objects
- PR#5165: ocamlbuild does not pass '-thread' option to ocamlfind
- PR#5167: camlp4r loops when printing package type
- PR#5172: camlp4 support for 'module type of' construct
- PR#5175: in bigarray accesses, make sure bigarray expr is evaluated only once
- PR#5177: Gc.compact implies Gc.full_major
- PR#5182: use bytecode version of ocamldoc to generate man pages
- PR#5184: under Windows, alignment issue with bigarrays mapped from files
- PR#5188: double-free corruption in bytecode system threads
- PR#5192: mismatch between words and bytes in interpreting max_young_wosize
- PR#5202: error in documentation of atan2
- PR#5209: natdynlink incorrectly detected on BSD systems
- PR#5213: ocamlbuild should pass '-rectypes' to ocamldoc when needed
- PR#5217: ocamlfind plugin should add '-linkpkg' for toplevel
- PR#5228: document the exceptions raised by functions in 'Filename'
- PR#5229: typo in build script ('TAG_LINE' vs 'TAGLINE')
- PR#5230: error in documentation of Scanf.Scanning.open_in
- PR#5234: option -shared reverses order of -cclib options
- PR#5237: incorrect .size directives generated for x86-32 and x86-64
- PR#5244: String.compare uses polymorphic compare_val (regression of PR#4194)
- PR#5248: regression introduced while fixing PR#5118
- PR#5252: typo in docs
- PR#5258: win32unix: unix fd leak under windows
- PR#5269: (tentative fix) Wrong ext_ref entries in .annot files
- PR#5272: caml.el doesn't recognize downto as a keyword
- PR#5276: issue with ocamlc -pack and recursively-packed modules
- PR#5280: alignment constraints incorrectly autodetected on MIPS 32
- PR#5281: typo in error message
- PR#5308: unused variables not detected in "include (struct .. end)"
- camlp4 revised syntax printing bug in the toplevel (reported on caml-list)
- configure: do not define _WIN32 under cygwin
- Hardened generic comparison in the case where two custom blocks
  are compared and have different sets of custom operations.
- Hardened comparison between bigarrays in the case where the two
  bigarrays have different kinds.
- Fixed wrong autodetection of expm1() and log1p().
- don't add .exe suffix when installing the ocamlmktop shell script
- ocamldoc: minor fixes related to the display of ocamldoc options
- fixed bug with huge values in OCAMLRUNPARAM
- mismatch between declaration and definition of caml_major_collection_slice

Feature wishes:
- PR#4992: added '-ml-synonym' and '-mli-synonym' options to ocamldep
- PR#5065: added '-ocamldoc' option to ocamlbuild
- PR#5139: added possibility to add options to ocamlbuild
- PR#5158: added access to current camlp4 parsers and printers
- PR#5180: improved instruction selection for float operations on amd64
- stdlib: added a 'usage_string' function to Arg
- allow with constraints to add a type equation to a datatype definition
- ocamldoc: allow to merge '@before' tags like other ones
- ocamlbuild: allow dependency on file "_oasis"

Other changes:
- Changed default minor heap size from 32k to 256k words.
- Added new operation 'compare_ext' to custom blocks, called when
  comparing a custom block value with an unboxed integer.


Objective Caml 3.12.0 (2 Aug 2010):
-----------------------------------

(Changes that can break existing programs are marked with a "*"  )

Language features:
- Shorthand notation for records: in expressions and patterns,
    { lbl } stands for { lbl = lbl } and { M.lbl } for { M.lbl = lbl }
- Record patterns of the form { lbl = pat; _ } to mark that not all
  labels are listed, purposefully.  (See new warning below.)
- Explicit naming of a generic type; in an expression
  "fun ... (type t) ... -> e", the type t is considered abstract in its
  scope (the arguments that follow it and the body of the function),
  and then replaced by a fresh type variable. In particular, the type
  t can be used in contexts where a type variable is not allowed
  (e.g. for defining an exception in a local module).
- Explicit polymorphic types and polymorphic recursion. In let
  definitions, one can write an explicit polymorphic type just
  immediately the function name; the polymorphism will be enforced,
  and recursive calls may use the polymorphism.
  The syntax is the same as for polymorphic methods:
    "let [rec] <ident> : 'a1 ... 'an. <typexp> = ..."
- First-class packages modules.
  New kind of type expression, for packaged modules: (module PT).
  New kind of expression, to pack a module as a first-class value:
    (module MODEXPR : PT).
  New kind of module expression, to unpack a first-class value as a module:
    (val EXPR : PT).
  PT is a package type of the form "S" or
  "S with type t1 = ... and ... and type tn = ..." (S refers to a module type).
- Local opening of modules in a subexpression.
  Syntax: "let open M in e", or "M.(e)"
- In class definitions, method and instance variable override can now
  be made explicit, by writing "method!", "val!" or "inherit!" in place of
  "method", "val" and "inherit". It is an error to override an
  undefined member (or to use overriding inheritance when nothing get
  overridden). Additionally, these constructs disactivate respectively
  warnings 7 (method override, code 'M') and 13 (instance variable
  override, code 'V'). Note that, by default, warning 7 is inactive
  and warning 13 is active.
- "Destructive" substitution in signatures.
  By writing "<signature> with type t := <typeconstr>" and
  "<signature> with module M := <module-path>" one replaces "t" and "M"
  inside the signature, removing their respective fields. Among other
  uses, this allows to merge two signatures containing identically
  named fields.
* While fixing PR#4824, also corrected a gaping hole in the type checker,
  which allowed instantiating separately object parameters and instance
  variables in an interface. This hole was here since the beginning of
  ocaml, and as a result many programs using object inheritance in a non
  trivial way will need to be corrected. You can look at lablgtk2 for an
  example.

Compilers and toplevel:
- Warnings are now numbered and can be switched on and off individually.
  The old system with letters referring to sets of warnings is still
  supported.
- New warnings:
  + 9 (code 'R') to signal record patterns without "; _" where
    some labels of the record type are not listed in the pattern.
  + 28 when giving a wildcard argument to a constant constructor in
    a pattern-matching.
  + 29 when an end-of-line appears unescaped in a string constant.
  + 30 when the same constructor or record field is defined twice in
    mutually-recursive type definitions.
* The semantics of warning 7 (code 'M', method override) have changed
  (it now detects all overrides, not just repeated definitions inside
  the same class body), and it is now inactive by default.
- Better error report in case of unbound qualified identifier: if the module
  is unbound this error is reported in the first place.
- Added option '-strict-sequence' to force left hand part of sequence to have
  type unit.
- Added option '-no-app-funct' to turn applicative functors off.
  This option can help working around mysterious type incompatibilities
  caused by the incomplete comparison of applicative paths F(X).t.

Native-code compiler:
- AMD64: shorter and slightly more efficient code generated for
  float comparisons.

Standard library:
- Format: new function ikfprintf analoguous to ifprintf with a continuation
  argument.
* PR#4210, #4245: stricter range checking in string->integer conversion
  functions (int_of_string, Int32.of_string, Int64.of_string,
  Nativeint.of_string).  The decimal string corresponding to
  max_int + 1 is no longer accepted.
- Scanf: to prevent confusion when mixing Scanf scanning functions and direct
  low level input, value Scanf.stdin has been added.
* Random: changed the algorithm to produce better randomness.  Now passes the
  DieHard tests.
- Map: implement functions from Set that make sense for Map.

Other libraries:
* Str: letters that constitute a word now include digits 0-9 and
  underscore _.  This changes the interpretation of '\b' (word boundary)
  in regexps, but is more consistent with other regexp libraries. (PR#4874).

Ocamlbuild:
- Add support for native dynlink.

New tool:
- ocamlobjinfo: displays various information, esp. dependencies, for
  compiled OCaml files (.cmi, .cmo, .cma, .cmx, .cmxa, .cmxs, and bytecode
  executables).  Extends and makes more official the old objinfo tool
  that was installed by some OCaml packages.

All tools:
- PR#4857: add a -vnum option to display the version number and nothing else

Bug Fixes:
- PR#4012: Map.map and Map.mapi do not conform to specification
- PR#4478: better error messages for type definition mismatches
- PR#4683: labltk script uses fixed path on windows
- PR#4742: finalisation function raising an exception blocks other finalisations
- PR#4775: compiler crash on crazy types (temporary fix)
- PR#4824: narrowing the type of class parameters with a module specification
- PR#4862: relaxed value restriction and records
- PR#4884: optional arguments do not work when Some is redefined
- PR#4964: parenthesized names for infix functions in annot files
- PR#4970: better error message for instance variables
- PR#4975: spelling mistakes
- PR#4988: contravariance lost with ocamlc -i
- PR#5004: problem in Buffer.add_channel with very large lengths.
- PR#5008: on AMD64/MSVC port, rare float corruption during GC.
- PR#5018: wrong exception raised by Dynlink.loadfile.
- PR#5057: fatal typing error with local module + functor + polymorphic variant
- Wrong type for Obj.add_offset.
- Small problem with representation of Int32, Int64, and Nativeint constants.
- Use RTLD_LOCAL for native dynlink in private mode.

Objective Caml 3.11.2 (20 Jan 2010):
------------------------------------

Bug fixes:
- PR#4151: better documentation for min and max w.r.t. NaN
- PR#4421: ocamlbuild uses wrong compiler for C files
- PR#4710, PR#4720: ocamlbuild does not use properly configuration information
- PR#4750: under some Windows installations, high start-up times for Unix lib
- PR#4777: problem with scanf and CRLF
- PR#4783: ocamlmklib problem under Windows
- PR#4810: BSD problem with socket addresses, e.g. in Unix.getnameinfo
- PR#4813: issue with parsing of float literals by the GNU assembler
- PR#4816: problem with modules and private types
- PR#4818: missed opportunity for type-based optimization of bigarray accesses
- PR#4821: check for duplicate method names in classes
- PR#4823: build problem on Mac OS X
- PR#4836: spurious errors raised by Unix.single_write under Windows
- PR#4841, PR#4860, PR#4930: problem with ocamlopt -output-obj under Mac OS X
- PR#4847: C compiler error with ocamlc -output-obj under Win64
- PR#4856: ocamlbuild uses ocamlrun to execute a native plugin
- PR#4867, PR#4760: ocamlopt -shared fails on Mac OS X 64bit
- PR#4873: ocamlbuild ignores "thread" tag when building a custom toplevel
- PR#4890: ocamlbuild tries to use native plugin on bytecode-only arch
- PR#4896: ocamlbuild should always pass -I to tools for external libraries
- PR#4900: small bug triggering automatic compaction even if max_overhead = 1M
- PR#4902: bug in %.0F printf format
- PR#4910: problem with format concatenation
- PR#4922: ocamlbuild recompiles too many files
- PR#4923: missing \xff for scanf %S
- PR#4933: functors not handling private types correctly
- PR#4940: problem with end-of-line in DOS text mode, tentative fix
- PR#4953: problem compiling bytecode interpreter on ARM in Thumb mode.
- PR#4955: compiler crash when typing recursive type expression with constraint
- Module Printf: the simple conversion %F (without width indication) was not
           treated properly.
- Makefile: problem with cygwin, flexdll, and symbolic links
- Various build problems with ocamlbuild under Windows with msvc

Feature wishes:
- PR#9: (tentative implementation) make ocamldebug use #linenum annotations
- PR#123, PR#4477: custom exception printers
- PR#3456: Obj.double_field and Obj.set_double_field functions
- PR#4003: destination directory can be given to Filename.[open_]temp_file
- PR#4647: Buffer.blit function
- PR#4685: access to Filename.dir_sep
- PR#4703: support for debugging embedded applications
- PR#4723: "clear_rules" function to empty the set of ocamlbuild rules
- PR#4921: configure option to help cross-compilers

Objective Caml 3.11.1 (12 Jun 2009):
------------------------------------

Bug fixes:
- PR#4095: ocamldebug: strange behaviour of control-C
- PR#4403: ocamldebug: improved handling of packed modules
- PR#4650: Str.regexp_case_fold mis-handling complemented character sets [^a]
- PR#4660: Scanf.format_from_string: handling of double quote
- PR#4666: Unix.exec* failure in multithread programs under MacOS X and FreeBSD
- PR#4667: debugger out of sync with dynlink changes
- PR#4678: random "out of memory" error with systhreads
- PR#4690: issue with dynamic loading under MacOS 10.5
- PR#4692: wrong error message with options -i and -pack passed to ocamlc
- PR#4699: in otherlibs/dbm, fixed construction of dlldbm.so.
- PR#4704: error in caml_modify_generational_global_root()
- PR#4708: (ocamldoc) improved printing of infix identifiers such as "lor".
- PR#4722: typo in configure script
- PR#4729: documented the fact that PF_INET6 is not available on all platforms
- PR#4730: incorrect typing involving abbreviation "type 'a t = 'a"
- PR#4731: incorrect quoting of arguments passed to the assembler on x86-64
- PR#4735: Unix.LargeFile.fstat cannot report size over 32bits on Win32
- PR#4740: guard against possible processor error in
           {Int32,Int64,Nativeint}.{div,rem}
- PR#4745: type inference wrongly produced non-generalizable type variables.
- PR#4749: better pipe size for win32unix
- PR#4756: printf: no error reported for wrong format '%_s'
- PR#4758: scanf: handling of \<newline> by format '%S'
- PR#4766: incorrect simplification of some type abbreviations.
- PR#4768: printf: %F does not respect width and precision specifications
- PR#4769: Format.bprintf fails to flush
- PR#4775: fatal error Ctype.Unify during module type-checking (temporary fix)
- PR#4776: bad interaction between exceptions and classes
- PR#4780: labltk build problem under Windows.
- PR#4790: under Windows, map ERROR_NO_DATA Win32 error to EPIPE Unix error.
- PR#4792: bug in Big_int.big_int_of_int64 on 32-bit platforms.
- PR#4796: ocamlyacc: missing NUL termination of string
- PR#4804: bug in Big_int.int64_of_big_int on 32-bit platforms.
- PR#4805: improving compatibility with the clang C compiler
- PR#4809: issue with Unix.create_process under Win32
- PR#4814: ocamlbrowser: crash when editing comments
- PR#4816: module abbreviations remove 'private' type restrictions
- PR#4817: Object type gives error "Unbound type parameter .."
- Module Parsing: improved computation of locations when an ocamlyacc rule
                  starts with an empty nonterminal
- Type-checker: fixed wrong variance computation for private types
- x86-32 code generator, MSVC port: wrong "fld" instruction generated.
- ocamlbuild: incorrectly using the compile-time value of $OCAMLLIB
- Makefile problem when configured with -no-shared-libs
- ocamldoc: use dynamic loading in native code

Other changes:
- Improved wording of various error messages
  (contributed by Jonathan Davies, Citrix).
- Support for 64-bit mode in Solaris/x86 (PR#4670).


Objective Caml 3.11.0 (03 Dec 2008):
------------------------------------

(Changes that can break existing programs are marked with a "*"  )

Language features:
- Addition of lazy patterns: "lazy <pat>" matches suspensions whose values,
  after forcing, match the pattern <pat>.
- Introduction of private abbreviation types "type t = private <type-expr>",
  for abstracting the actual manifest type in type abbreviations.
- Subtyping is now allowed between a private abbreviation and its definition,
  and between a polymorphic method and its monomorphic instance.

Compilers:
- The file name for a compilation unit should correspond to a valid
  identifier (Otherwise dynamic linking and other things can fail, and
  a warning is emitted.)
* Revised -output-obj: the output name must now be provided; its
  extension must be one of .o/.obj, .so/.dll, or .c for the
  bytecode compiler. The compilers can now produce a shared library
  (with all the needed -ccopts/-ccobjs options) directly.
- -dtypes renamed to -annot, records (in .annot files) which function calls
  are tail calls.
- All compiler error messages now include a file name and location, for
  better interaction with Emacs' compilation mode.
- Optimized compilation of "lazy e" when the argument "e" is
  already evaluated.
- Optimized compilation of equality tests with a variant constant constructor.
- The -dllib options recorded in libraries are no longer ignored when
  -use_runtime or -use_prims is used (unless -no_auto_link is
  explicitly used).
- Check that at most one of -pack, -a, -shared, -c, -output-obj is
  given on the command line.
- Optimized compilation of private types as regular manifest types
  (e.g. abbreviation to float, float array or record types with only
   float fields).

Native-code compiler:
- New port: Mac OS X / Intel in 64-bit mode (configure with -cc "gcc -m64").
- A new option "-shared" to produce a plugin that can be dynamically
  loaded with the native version of Dynlink.
- A new option "-nodynlink" to enable optimizations valid only for code
  that is never dynlinked (no-op except for AMD64).
- More aggressive unboxing of floats and boxed integers.
- Can select which assembler and asm options to use at configuration time.

Run-time system:
- New implementation of the page table describing the heap (two-level
  array in 32 bits, sparse hashtable in 64 bits), fixes issues with address
  space randomization on 64-bit OS (PR#4448).
- New "generational" API for registering global memory roots with the GC,
  enables faster scanning of global roots.
  (The functions are caml_*_generational_global_root in <caml/memory.h>.)
- New function "caml_raise_with_args" to raise an exception with several
  arguments from C.
- Changes in implementation of dynamic linking of C code:
  under Win32, use Alain Frisch's flexdll implementation of the dlopen
  API; under MacOSX, use dlopen API instead of MacOSX bundle API.
- Programs may now choose a first-fit allocation policy instead of
  the default next-fit.  First-fit reduces fragmentation but is
  slightly slower in some cases.

Standard library:
- Parsing library: new function "set_trace" to programmatically turn
  on or off the printing of a trace during parsing.
- Printexc library: new functions "print_backtrace" and "get_backtrace"
  to obtain a stack backtrace of the most recently raised exception.
  New function "record_backtrace" to turn the exception backtrace mechanism
  on or off from within a program.
- Scanf library: fine-tuning of meta format implementation;
  fscanf behaviour revisited: only one input buffer is allocated for any
  given input channel;
  the %n conversion does not count a lookahead character as read.

Other libraries:
- Dynlink: on some platforms, the Dynlink library is now available in
  native code. The boolean Dynlink.is_native allows the program to
  know whether it has been compiled in bytecode or in native code.
- Bigarrays: added "unsafe_get" and "unsafe_set"
  (non-bound-checking versions of "get" and "set").
- Bigarrays: removed limitation "array dimension < 2^31".
- Labltk: added support for TK 8.5.
- Num: added conversions between big_int and int32, nativeint, int64.
  More efficient implementation of Num.quo_num and Num.mod_num.
- Threads: improved efficiency of mutex and condition variable operations;
  improved interaction with Unix.fork (PR#4577).
- Unix: added getsockopt_error returning type Unix.error.
  Added support for TCP_NODELAY and IPV6_ONLY socket options.
- Win32 Unix: "select" now supports all kinds of file descriptors.
  Improved emulation of "lockf" (PR#4609).

Tools:
- ocamldebug now supported under Windows (MSVC and Mingw ports),
  but without the replay feature.  (Contributed by Dmitry Bely
  and Sylvain Le Gall at OCamlCore with support from Lexifi.)
- ocamldoc: new option -no-module-constraint-filter to include functions
  hidden by signature constraint in documentation.
- ocamlmklib and ocamldep.opt now available under Windows ports.
- ocamlmklib no longer supports the -implib option.
- ocamlnat: an experimental native toplevel (not built by default).

Camlp4:
* programs linked with camlp4lib.cma now also need dynlink.cma.

Bug fixes:
- Major GC and heap compaction: fixed bug involving lazy values and
  out-of-heap pointers.
- PR#3915: updated most man pages.
- PR#4261: type-checking of recursive modules
- PR#4308: better stack backtraces for "spontaneous" exceptions such as
  Stack_overflow, Out_of_memory, etc.
- PR#4338: Str.global_substitute, Str.global_replace and the Str.*split*
  functions are now tail-recursive.
- PR#4503: fixed bug in classify_float on ARM.
- PR#4512: type-checking of recursive modules
- PR#4517: crash in ocamllex-generated lexers.
- PR#4542: problem with return value of Unix.nice.
- PR#4557: type-checking of recursive modules.
- PR#4562: strange %n semantics in scanf.
- PR#4564: add note "stack is not executable" to object files generated by
  ocamlopt (Linux/x86, Linux/AMD64).
- PR#4566: bug in Ratio.approx_ratio_fix and Num.approx_num_fix.
- PR#4582: clarified the documentation of functions in the String module.
- PR#4583: stack overflow in "ocamlopt -g" during closure conversion pass.
- PR#4585: ocamldoc and "val virtual" declarations.
- PR#4587: ocamldoc and escaped @ characters.
- PR#4605: Buffer.add_substitute was sometime wrong when target string had
           backslashes.
- PR#4614: Inconsistent declaration of CamlCBCmd in LablTk library.


Objective Caml 3.10.2 (29 Feb 2008):
------------------------------------

Bug fixes:
- PR#1217 (partial) Typo in ocamldep man page
- PR#3952 (partial) ocamlopt: allocation problems on ARM
- PR#4339 (continued) ocamlopt: problems on HPPA
- PR#4455 str.mli not installed under Windows
- PR#4473 crash when accessing float array with polymorphic method
- PR#4480 runtime would not compile without gcc extensions
- PR#4481 wrong typing of exceptions with object arguments
- PR#4490 typo in error message
- Random crash on 32-bit when major_heap_increment >= 2^22
- Big performance bug in Weak hashtables
- Small bugs in the make-package-macosx script
- Bug in typing of polymorphic variants (reported on caml-list)


Objective Caml 3.10.1 (11 Jan 2008):
------------------------------------

Bug fixes:
- PR#3830 small bugs in docs
- PR#4053 compilers: improved compilation time for large variant types
- PR#4174 ocamlopt: fixed ocamlopt -nopervasives
- PR#4199 otherlibs: documented a small problem in Unix.utimes
- PR#4280 camlp4: parsing of identifier (^)
- PR#4281 camlp4: parsing of type constraint
- PR#4285 runtime: cannot compile under AIX
- PR#4286 ocamlbuild: cannot compile under AIX and SunOS
- PR#4288 compilers: including a functor application with side effects
- PR#4295 camlp4 toplevel: synchronization after an error
- PR#4300 ocamlopt: crash with backtrace and illegal array access
- PR#4302 camlp4: list comprehension parsing problem
- PR#4304 ocamlbuild: handle -I correctly
- PR#4305 stdlib: alignment of Arg.Symbol
- PR#4307 camlp4: assertion failure
- PR#4312 camlp4: accept "let _ : int = 1"
- PR#4313 ocamlbuild: -log and missing directories
- PR#4315 camlp4: constraints in classes
- PR#4316 compilers: crash with recursive modules and Lazy
- PR#4318 ocamldoc: installation problem with Cygwin (tentative fix)
- PR#4322 ocamlopt: stack overflow under Windows
- PR#4325 compilers: wrong error message for unused var
- PR#4326 otherlibs: marshal Big_int on win64
- PR#4327 ocamlbuild: make emacs look for .annot in _build directory
- PR#4328 camlp4: stack overflow with nil nodes
- PR#4331 camlp4: guards on fun expressions
- PR#4332 camlp4: parsing of negative 32/64 bit numbers
- PR#4336 compilers: unsafe recursive modules
- PR#4337 (note) camlp4: invalid character escapes
- PR#4339 ocamlopt: problems on HP-UX (tentative fix)
- PR#4340 camlp4: wrong pretty-printing of optional arguments
- PR#4348 ocamlopt: crash on Mac Intel
- PR#4349 camlp4: bug in private type definitions
- PR#4350 compilers: type errors with records and polymorphic variants
- PR#4352 compilers: terminal recursion under Windows (tentative fix)
- PR#4354 ocamlcp: mismatch with ocaml on polymorphic let
- PR#4358 ocamlopt: float constants wrong on ARM
- PR#4360 ocamldoc: string inside comment
- PR#4365 toplevel: wrong pretty-printing of polymorphic variants
- PR#4373 otherlibs: leaks in win32unix
- PR#4374 otherlibs: threads module not initialized
- PR#4375 configure: fails to build on bytecode-only architectures
- PR#4377 runtime: finalisation of infix pointers
- PR#4378 ocamlbuild: typo in plugin.ml
- PR#4379 ocamlbuild: problem with plugins under Windows
- PR#4382 compilers: typing of polymorphic record fields
- PR#4383 compilers: including module with private type
- PR#4385 stdlib: Int32/Int64.format are unsafe
- PR#4386 otherlibs: wrong signal numbers with Unix.sigprocmask etc.
- PR#4387 ocamlbuild: build directory not used properly
- PR#4392 ocamldep: optional argument of class
- PR#4394 otherlibs: infinite loops in Str
- PR#4397 otherlibs: wrong size for flag arrays in win32unix
- PR#4402 ocamldebug: doesn't work with -rectypes
- PR#4410 ocamlbuild: problem with plugin and -build
- PR#4411 otherlibs: crash with Unix.access under Windows
- PR#4412 stdlib: marshalling broken on 64 bit architectures
- PR#4413 ocamlopt: crash on AMD64 with out-of-bound access and reraise
- PR#4417 camlp4: pretty-printing of unary minus
- PR#4419 camlp4: problem with constraint in type class
- PR#4426 compilers: problem with optional labels
- PR#4427 camlp4: wrong pretty-printing of lists of functions
- PR#4433 ocamlopt: fails to build on MacOSX 10.5
- PR#4435 compilers: crash with objects
- PR#4439 fails to build on MacOSX 10.5
- PR#4441 crash when build on sparc64 linux
- PR#4442 stdlib: crash with weak pointers
- PR#4446 configure: fails to detect X11 on MacOSX 10.5
- PR#4448 runtime: huge page table on 64-bit architectures
- PR#4450 compilers: stack overflow with recursive modules
- PR#4470 compilers: type-checking of recursive modules too restrictive
- PR#4472 configure: autodetection of libX11.so on Fedora x86_64
- printf: removed (partially implemented) positional specifications
- polymorphic < and <= comparisons: some C compiler optimizations
  were causing incorrect results when arguments are incomparable

New features:
- made configure script work on PlayStation 3
- ARM port: brought up-to-date for Debian 4.0 (Etch)
- many other small changes and bugfixes in camlp4, ocamlbuild, labltk,
  emacs files


Objective Caml 3.10.0 (18 May 2007):
------------------------------------

(Changes that can break existing programs are marked with a "*"  )

Language features:
- Added virtual instance variables in classes "val virtual v : t"
* Changed the behaviour of instance variable overriding; the new
  definition replaces the old one, rather than creating a new
  variable.

New tools:
- ocamlbuild: compilation manager for OCaml applications and libraries.
  See draft documentation at http://gallium.inria.fr/~pouillar/
* Camlp4: heavily revised implementation, new API.

New ports:
- MacOS X PowerPC 64 bits.
- MS Windows 64 bits (x64) using the Microsoft PSDK toolchain.
- MS Windows 32 bits using the Visual Studio 2005 toolchain.

Compilers:
- Faster type-checking of functor applications.
- Referencing an interface compiled with -rectypes from a module
    not compiled with -rectypes is now an error.
- Revised the "fragile matching" warning.

Native-code compiler:
- Print a stack backtrace on an uncaught exception.
  (Compile and link with ocamlopt -g; execute with OCAMLRUNPARAM=b.)
  Supported on Intel/AMD in 32 and 64 bits, PPC in 32 and 64 bits.
- Stack overflow detection on MS Windows 32 bits (courtesy O. Andrieu).
- Stack overflow detection on MacOS X PPC and Intel.
- Intel/AMD 64 bits: generate position-independent code by default.
- Fixed bug involving -for-pack and missing .cmx files (PR#4124).
- Fixed bug causing duplication of literals  (PR#4152).

Run-time system:
- C/Caml interface functions take "char const *" arguments
  instead of "char *" when appropriate.
- Faster string comparisons (fast case if strings are ==).

Standard library:
- Refined typing of format strings (type format6).
- Printf, Format: new function ifprintf that consumes its arguments
    and prints nothing (useful to print conditionally).
- Scanf:
    new function format_from_string to convert a string to a format string;
    new %r conversion to accomodate user defined scanners.
- Filename: improved Win32 implementation of Filename.quote.
- List: List.nth now tail-recursive.
- Sys: added Sys.is_directory.  Some functions (e.g. Sys.command) that
    could incorrectly raise Sys_io_blocked now raise Sys_error as intended.
- String and Char: the function ``escaped'' now escapes all the characters
    especially handled by the compiler's lexer (PR#4220).

Other libraries:
- Bigarray: mmap_file takes an optional argument specifying
    the start position of the data in the mapped file.
- Dynlink: now defines only two modules, Dynlink and Dynlinkaux (internal),
    reducing risks of name conflicts with user modules.
- Labltk under Win32: now uses Tcl/Tk 8.4 instead of 8.3 by default.
- VM threads: improved performance of I/O operations (less polling).
- Unix: new function Unix.isatty.
- Unix emulation under Win32:
    fixed incorrect error reporting in several functions (PR#4097);
    better handling of channels opened on sockets (PR#4098);
    fixed GC bug in Unix.system (PR#4112).

Documentation generator (OCamldoc):
- correctly handle '?' in value names (PR#4215)
- new option -hide-warnings not to print ocamldoc warnings

Lexer generator (ocamllex): improved error reporting.

License: fixed a typo in the "special exception" to the LGPL.


Objective Caml 3.09.3 (15 Sep 2006):
------------------------------------

Bug fixes:
- ocamldoc: -using modtype constraint to filter module elements displayed
    in doc PR#4016
- ocamldoc: error in merging of top dependencies of modules PR#4007
- ocamldoc: -dot-colors has no effect PR#3981
- ocamdloc: missing crossref in text from intro files PR#4066
- compilers: segfault with recursive modules PR#4008
- compilers: infinite loop when compiling objects PR#4018
- compilers: bad error message when signature mismatch PR#4001
- compilers: infinite loop with -rectypes PR#3999
- compilers: contravariance bug in private rows
- compilers: unsafe cast with polymorphic exception PR#4002
- native compiler: bad assembly code generated for AMD64 PR#4067
- native compiler: stack alignment problems on MacOSX/i386 PR#4036
- stdlib: crash in marshalling PR#4030
- stdlib: crash when closing a channel twice PR#4039
- stdlib: memory leak in Sys.readdir PR#4093
- C interface: better definition of CAMLreturn PR#4068
- otherlibs/unix: crash in gethostbyname PR#3043
- tools: subtle problem with unset in makefile PR#4048
- camlp4: install pa_o_fast.o PR#3812
- camlp4: install more modules PR#3689

New features:
- ocamldoc: name resolution in cross-referencing {!name}: if name is not
    found, then it is searched in the parent module/class, and in the parent
    of the parent, and so on until it is found.
- ocamldoc: new option -short-functors to use a short form to display
    functors in html generator PR#4017
- ocamlprof: added "-version" option



Objective Caml 3.09.2 (14 Apr 2006):
------------------------------------

Bug fixes:
- Makefile: problem with "make world.opt" PR#3954
- compilers: problem compiling several modules with one command line PR#3979
- compilers,ocamldoc: error message that Emacs cannot parse
- compilers: crash when printing type error PR#3968
- compilers: -dtypes wrong for monomorphic type variables PR#3894
- compilers: wrong warning on optional arguments PR#3980
- compilers: crash when wrong use of type constructor in let rec PR#3976
- compilers: better wording of "statement never returns" warning PR#3889
- runtime: inefficiency of signal handling PR#3990
- runtime: crashes with I/O in multithread programs PR#3906
- camlp4: empty file name in error messages PR#3886
- camlp4: stack overflow PR#3948
- otherlibs/labltk: ocamlbrowser ignores its command line options PR#3961
- otherlibs/unix: Unix.times wrong under Mac OS X PR#3960
- otherlibs/unix: wrong doc for execvp and execvpe PR#3973
- otherlibs/win32unix: random crash in Unix.stat PR#3998
- stdlib: update_mod not found under Windows PR#3847
- stdlib: Filename.dirname/basename wrong on Win32 PR#3933
- stdlib: incomplete documentation of Pervasives.abs PR#3967
- stdlib: Printf bugs PR#3902, PR#3955
- tools/checkstack.c: missing include
- yacc: crash when given argument "-" PR#3956

New features:
- ported to MacOS X on Intel PR#3985
- configure: added support for GNU Hurd PR#3991

Objective Caml 3.09.1 (4 Jan 2006):
-----------------------------------

Bug fixes:
- compilers: raise not_found with -principal PR#3855
- compilers: assert failure in typeclass.cml PR#3856
- compilers: assert failure in typing/ctype.ml PR#3909
- compilers: fatal error exception Ctype.Unify PR#3918
- compilers: spurious warning Y in objects PR#3868
- compilers: spurious warning Z on loop index PR#3907
- compilers: error message that emacs cannot parse
- ocamlopt: problems with -for-pack/-pack PR#3825, PR#3826, PR#3919
- ocamlopt: can't produce shared libraries on x86_64 PR#3869, PR#3924
- ocamlopt: float alignment problem on SPARC PR#3944
- ocamlopt: can't compile on MIPS PR#3936
- runtime: missing dependence for ld.conf
- runtime: missing dependence for .depend.nt PR#3880
- runtime: memory leak in caml_register_named_value PR#3940
- runtime: crash in Marshal.to_buffer PR#3879
- stdlib: Sys.time giving wrong results on Mac OS X PR#3850
- stdlib: Weak.get_copy causing random crashes in rare cases
- stdlib, debugger, labltk: use TMPDIR if set PR#3895
- stdlib: scanf bug on int32 and nativeint PR#3932
- camlp4: mkcamlp4 option parsing problem PR#3941
- camlp4: bug in pretty-printing of lazy/assert/new
- camlp4: update the unmaintained makefile for _loc name
- ocamldoc: several fixes see ocamldoc/Changes.txt
- otherlibs/str: bug in long sequences of alternatives PR#3783
- otherlibs/systhreads: deadlock in Windows PR#3910
- tools: update dumpobj to handle new event format PR#3873
- toplevel: activate warning Y in toplevel PR#3832

New features:
- otherlibs/labltk: browser uses menu bars instead of menu buttons

Objective Caml 3.09.0 (27 Oct 2006):
------------------------------------

(Changes that can break existing programs are marked with a "*"  )

Language features:
- Introduction of private row types, for abstracting the row in object
  and variant types.

Type checking:
- Polymorphic variants with at most one constructor [< `A of t] are no
  longer systematically promoted to the exact type [`A of t]. This was
  more confusing than useful, and created problems with private row
  types.

Both compilers:
- Added warnings 'Y' and 'Z' for local variables that are bound but
  never used.
- Added warning for some uses non-returning functions (e.g. raise), when they
  are passed extra arguments, or followed by extra statements.
- Pattern matching: more prudent compilation in case of guards; fixed PR#3780.
- Compilation of classes: reduction in size of generated code.
- Compilation of "module rec" definitions: fixed a bad interaction with
  structure coercion (to a more restrictive signature).

Native-code compiler (ocamlopt):
* Revised implementation of the -pack option (packing of several compilation
  units into one).  The .cmx files that are to be packed with
  "ocamlopt -pack -o P.cmx" must be compiled with "ocamlopt -for-pack P".
  In exchange for this additional constraint, ocamlopt -pack is now
  available on all platforms (no need for binutils).
* Fixed wrong evaluation order for arguments to certain inlined functions.
- Modified code generation for "let rec ... and ..." to reduce compilation
  time (which was quadratic in the number of mutually-recursive functions).
- x86 port: support tail-calls for functions with up to 21 arguments.
- AMD64 port, Linux: recover from system stack overflow.
- Sparc port: more portable handling of out-of-bound conditions
  on systems other than Solaris.

Standard library:
- Pervasives: faster implementation of close_in, close_out.
  set_binary_mode_{out,in} now working correctly under Cygwin.
- Printf: better handling of partial applications of the printf functions.
- Scanf: new function sscanf_format to read a format from a
  string. The type of the resulting format is dynamically checked and
  should be the type of the template format which is the second argument.
- Scanf: no more spurious lookahead attempt when the end of file condition
  is set and a correct token has already been read and could be returned.

Other libraries:
- System threads library: added Thread.sigmask; fixed race condition
  in signal handling.
- Bigarray library: fixed bug in Array3.of_array.
- Unix library: use canonical signal numbers in results of Unix.wait*;
  hardened Unix.establish_server against EINTR errors.

Run-time system:
- Support platforms where sizeof(void *) = 8 and sizeof(long) = 4.
- Improved and cleaned up implementation of signal handling.

Replay debugger:
- Improved handling of locations in source code.

OCamldoc:
- extensible {foo } syntax
- user can give .txt files on the command line, containing ocamldoc formatted
  text, to be able to include bigger texts out of source files
- -o option is now used by the html generator to indicate the prefix
  of generated index files (to avoid conflict when a Index module exists
  on case-insensitive file systems).

Miscellaneous:
- Configuration information is installed in `ocamlc -where`/Makefile.config
  and can be used by client Makefiles or shell scripts.

Objective Caml 3.08.4 (11 Aug 2005):
------------------------------------

New features:
- configure: find X11 config in some 64-bit Linux distribs
- ocamldoc: (**/**) can be canceled with another (**/**) PR#3665
- graphics: added resize_window
- graphics: check for invalid arguments to drawing primitives PR#3595
- ocamlbrowser: use windows subsystem on mingw

Bug fixes:
- ocamlopt: code generation problem on AMD64 PR#3640
- wrong code generated for some classes PR#3576
- fatal error when compiling some OO code PR#3745
- problem with comparison on constant constructors PR#3608
- camlp4: cryptic error message PR#3592
- camlp4: line numbers in multi-line antiquotations PR#3549
- camlp4: problem with make depend
- camlp4: parse error with :> PR#3561
- camlp4: ident conversion problem with val/contents/contents__
- camlp4: several small parsing problems PR#3688
- ocamldebug: handling of spaces in executable file name PR#3736
- emacs-mode: problem when caml-types-buffer is deleted by user PR#3704
- ocamldoc: extra backslash in ocamldoc man page PR#3687
- ocamldoc: improvements to HTML display PR#3698
- ocamldoc: escaping of @ in info files
- ocamldoc: escaping of . and \ in man pages PR#3686
- ocamldoc: better error reporting of misplaced comments
- graphics: fixed .depend file PR#3558
- graphics: segfault with threads and graphics PR#3651
- nums: several bugs: PR#3718, PR#3719, others
- nums: inline asm problems with gcc 4.0 PR#3604, PR#3637
- threads: problem with backtrace
- unix: problem with getaddrinfo PR#3565
- stdlib: documentation of Int32.rem and Int64.rem PR#3573
- stdlib: documentation of List.rev_map2 PR#3685
- stdlib: wrong order in Map.fold PR#3607
- stdlib: documentation of maximum float array length PR#3714
- better detection of cycles when using -rectypes
- missing case of module equality PR#3738
- better error messages for unbound type variables
- stack overflow while printing type error message PR#3705
- assert failure when typing some classes PR#3638
- bug in type_approx
- better error messages related to type variance checking
- yacc: avoid name capture for idents of the Parsing module


Objective Caml 3.08.3 (24 Mar 2005):
------------------------------------

New features:
- support for ocamlopt -pack under Mac OS X (PR#2634, PR#3320)
- ignore unknown warning options for forward and backward compatibility
- runtime: export caml_compare_unordered (PR#3479)
- camlp4: install argl.* files (PR#3439)
- ocamldoc: add -man-section option
- labltk: add the "solid" relief option (PR#3343)

Bug fixes:
- typing: fix unsoundness in type declaration variance inference.
    Type parameters which are constrained must now have an explicit variant
    annotation, otherwise they are invariant. This is not backward
    compatible, so this might break code which either uses subtyping or
    uses the relaxed value restriction (i.e. was not typable before 3.07)
- typing: erroneous partial match warning for polymorphic variants (PR#3424)
- runtime: handle the case of an empty command line (PR#3409, PR#3444)
- stdlib: make Sys.executable_name an absolute path in native code (PR#3303)
- runtime: fix memory leak in finalise.c
- runtime: auto-trigger compaction even if gc is called manually (PR#3392)
- stdlib: fix segfault in Obj.dup on zero-sized values (PR#3406)
- camlp4: correct parsing of the $ identifier (PR#3310, PR#3469)
- windows (MS tools): use link /lib instead of lib (PR#3333)
- windows (MS tools): change default install destination
- autoconf: better checking of SSE2 instructions (PR#3329, PR#3330)
- graphics: make close_graph close the X display as well as the window (PR#3312)
- num: fix big_int_of_string (empty string) (PR#3483)
- num: fix big bug on 64-bit architecture (PR#3299)
- str: better documentation of string_match and string_partial_match (PR#3395)
- unix: fix file descriptor leak in Unix.accept (PR#3423)
- unix: miscellaneous clean-ups
- unix: fix documentation of Unix.tm (PR#3341)
- graphics: fix problem when allocating lots of images under Windows (PR#3433)
- compiler: fix error message with -pack when .cmi is missing (PR#3028)
- cygwin: fix problem with compilation of camlheader (PR#3485)
- stdlib: Filename.basename doesn't return an empty string any more (PR#3451)
- stdlib: better documentation of Open_excl flag (PR#3450)
- ocamlcp: accept -thread option (PR#3511)
- ocamldep: handle spaces in file names (PR#3370)
- compiler: remove spurious warning in pattern-matching on variants (PR#3424)
- windows: better handling of InterpreterPath registry entry (PR#3334, PR#3432)


Objective Caml 3.08.2 (22 Nov 2004):
------------------------------------

Bug fixes:
- runtime: memory leak when unmarshalling big data structures (PR#3247)
- camlp4: incorrect line numbers in errors (PR#3188)
- emacs: xemacs-specific code, wrong call to "sit-for"
- ocamldoc: "Lexing: empty token" (PR#3173)
- unix: problem with close_process_* (PR#3191)
- unix: possible coredumps (PR#3252)
- stdlib: wrong order in Set.fold (PR#3161)
- ocamlcp: array out of bounds in profiled programs (PR#3267)
- yacc: problem with polymorphic variant types for grammar entries (PR#3033)

Misc:
- export <caml/printexc.h> for caml_format_exception (PR#3080)
- clean up caml_search_exe_in_path (maybe PR#3079)
- camlp4: new function "make_lexer" for new-style locations
- unix: added missing #includes (PR#3088)


Objective Caml 3.08.1 (19 Aug 2004):
------------------------------------

Licence:
- The emacs files are now under GPL
- Slightly relaxed some conditions of the QPL

Bug fixes:
- ld.conf now generated at compile-time instead of install-time
- fixed -pack on Windows XP (PR#2935)
- fixed Obj.tag (PR#2946)
- added support for multiple dlopen in Darwin
- run ranlib when installing camlp4 libraries (PR#2944)
- link camlp4opt with -linkall (PR#2949)
- camlp4 parsing of patterns now conforms to normal parsing (PR#3015)
- install camlp4 *.cmx files (PR#2955)
- fixed handling of linefeed in string constants in camlp4 (PR#3074)
- ocamldoc: fixed display of class parameters in HTML and LaTeX (PR#2994)
- ocamldoc: fixed display of link to class page in html (PR#2994)
- Windows toplevel GUI: assorted fixes (including PR#2932)

Misc:
- added -v option to ocamllex
- ocamldoc: new -intf and -impl options supported (PR#3036)

Objective Caml 3.08.0 (13 Jul 2004):
------------------------------------

(Changes that can break existing programs are marked with a "*"  )

Language features:
- Support for immediate objects, i.e. objects defined without going
  through a class.  (Syntax is "object <fields and methods> end".)

Type-checking:
- When typing record construction and record patterns, can omit
  the module qualification on all labels except one.  I.e.
  { M.l1 = ...; l2 = ... } is interpreted as { M.l1 = ...; M.l2 = ... }

Both compilers:
- More compact compilation of classes.
- Much more efficient handling of class definitions inside functors
  or local modules.
- Simpler representation for method tables. Objects can now be marshaled
  between identical programs with the flag Marshal.Closures.
- Improved error messages for objects and variants.
- Improved printing of inferred module signatures (toplevel and ocamlc -i).
  Recursion between type, class, class type and module definitions is now
  correctly printed.
- The -pack option now accepts compiled interfaces (.cmi files) in addition
  to compiled implementations (.cmo or .cmx).
* A compile-time error is signaled if an integer literal exceeds the
  range of representable integers.
- Fixed code generation error for "module rec" definitions.
- The combination of options -c -o sets the name of the generated
  .cmi / .cmo / .cmx files.

Bytecode compiler:
- Option -output-obj is now compatible with Dynlink and
  with embedded toplevels.

Native-code compiler:
- Division and modulus by zero correctly raise exception Division_by_zero
  (instead of causing a hardware trap).
- Improved compilation time for the register allocation phase.
- The float constant -0.0 was incorrectly treated as +0.0 on some processors.
- AMD64: fixed bugs in asm glue code for GC invocation and exception raising
  from C.
- IA64: fixed incorrect code generated for "expr mod 1".
- PowerPC: minor performance tweaks for the G4 and G5 processors.

Standard library:
* Revised handling of NaN floats in polymorphic comparisons.
  The polymorphic boolean-valued comparisons (=, <, >, etc) now treat
  NaN as uncomparable, as specified by the IEEE standard.
  The 3-valued comparison (compare) treats NaN as equal to itself
  and smaller than all other floats.  As a consequence, x == y
  no longer implies x = y but still implies compare x y = 0.
* String-to-integer conversions now fail if the result overflows
  the range of integers representable in the result type.
* All array and string access functions now raise
  Invalid_argument("index out of bounds") when a bounds check fails.
  In earlier releases, different exceptions were raised
  in bytecode and native-code.
- Module Buffer: new functions Buffer.sub, Buffer.nth
- Module Int32: new functions Int32.bits_of_float, Int32.float_of_bits.
- Module Map: new functions is_empty, compare, equal.
- Module Set: new function split.
* Module Gc: in-order finalisation, new function finalise_release.

Other libraries:
- The Num library: complete reimplementation of the C/asm lowest
  layer to work around potential licensing problems.
  Improved speed on the PowerPC and AMD64 architectures.
- The Graphics library: improved event handling under MS Windows.
- The Str library: fixed bug in "split" functions with nullable regexps.
- The Unix library:
   . Added Unix.single_write.
   . Added support for IPv6.
   . Bug fixes in Unix.closedir.
   . Allow thread switching on Unix.lockf.

Runtime System:
* Name space depollution: all global C identifiers are now prefixed
  with "caml" to avoid name clashes with other libraries.  This
  includes the "external" primitives of the standard runtime.

Ports:
- Windows ports: many improvements in the OCamlWin toplevel application
  (history, save inputs to file, etc).  Contributed by Christopher A. Watford.
- Native-code compilation supported for HPPA/Linux. Contributed by Guy Martin.
- Removed support for MacOS9.  Mac OS 9 is obsolete and the port was not
  updated since 3.05.
- Removed ocamlopt support for HPPA/Nextstep and Power/AIX.

Ocamllex:
- #line directives in the input file are now accepted.
- Added character set concatenation operator "cset1 # cset2".

Ocamlyacc:
- #line directives in the input file are now accepted.

Camlp4:
* Support for new-style locations (line numbers, not just character numbers).
- See camlp4/CHANGES and camlp4/ICHANGES for more info.


Objective Caml 3.07 (29 Sep 2003):
----------------------------------

Language features:
- Experimental support for recursive module definitions
      module rec A : SIGA = StructA and B : SIGB = StructB and ...
- Support for "private types", or more exactly concrete data types
  with private constructors or labels.  These data types can be
  de-structured normally in pattern matchings, but values of these
  types cannot be constructed directly outside of their defining module.
- Added integer literals of types int32, nativeint, int64
  (written with an 'l', 'n' or 'L' suffix respectively).

Type-checking:
- Allow polymorphic generalization of covariant parts of expansive
  expressions.  For instance, if f: unit -> 'a list, "let x = f ()"
  gives "x" the generalized type forall 'a. 'a list, instead of '_a list
  as before.
- The typing of polymorphic variants in pattern matching has changed.
  It is intended to be more regular, sticking to the principle of "closing
  only the variants which would be otherwise incomplete". Two potential
  consequences: (1) some types may be left open which were closed before,
  and the resulting type might not match the interface anymore (expected to
  be rare); (2) in some cases an incomplete match may be generated.
- Lots of bug fixes in the handling of polymorphism and recursion inside
  types.
- Added a new "-dtypes" option to ocamlc/ocamlopt, and an emacs extension
  "emacs/caml-types.el".  The compiler option saves inferred type information
  to file *.annot, and the emacs extension allows the user to look at the
  type of any subexpression in the source file.  Works even in the case
  of a type error (all the types computed up to the error are available).
  This new feature is also supported by ocamlbrowser.
- Disable "method is overridden" warning when the method was explicitly
  redefined as virtual beforehand (i.e. not through inheritance). Typing
  and semantics are unchanged.

Both compilers:
- Added option "-dtypes" to dump detailed type information to a file.
- The "-i" option no longer generates compiled files, it only prints
  the inferred types.
- The sources for the module named "Mod" can be placed either in Mod.ml or
  in mod.ml.
- Compilation of "let rec" on non-functional values: tightened some checks,
  relaxed some other checks.
- Fixed wrong code that was generated for "for i = a to max_int"
  or "for i = a downto min_int".
- An explicit interface Mod.mli can now be provided for the module obtained
  by ocamlc -pack -o Mod.cmo ... or ocamlopt -pack -o Mod.cmx ...
- Revised internal handling of source code locations, now handles
  preprocessed code better.
- Pattern-matching bug on float literals fixed.
- Minor improvements on pattern-matching over variants.
- More efficient compilation of string comparisons and the "compare" function.
- More compact code generated for arrays of constants.
- Fixed GC bug with mutable record fields of type "exn".
- Added warning "E" for "fragile patterns": pattern matchings that would
  not be flagged as partial if new constructors were added to the data type.

Bytecode compiler:
- Added option -vmthread to select the threads library with VM-level
  scheduling.  The -thread option now selects the system threads library.

Native-code compiler:
- New port: AMD64 (Opteron).
- Fixed instruction selection bug on expressions of the kind (raise Exn)(arg).
- Several bug fixes in ocamlopt -pack (tracking of imported modules,
  command line too long).
- Signal handling bug fixed.
- x86 port:
    Added -ffast-math option to use inline trigo and log functions.
    Small performance tweaks for the Pentium 4.
    Fixed illegal "imul" instruction generated by reloading phase.
- Sparc port:
    Enhanced code generation for Sparc V8 (option -march=v8) and
    Sparc V9 (option -march=v9).
    Profiling support added for Solaris.
- PowerPC port:
    Keep stack 16-aligned for compatibility with C calling conventions.

Toplevel interactive system:
- Tightened interface consistency checks between .cmi files, .cm[oa] files
  loaded by #load, and the running toplevel.
- #trace on mutually-recursive functions was broken, works again.
- Look for .ocamlinit file in home directory in addition to the current dir.

Standard library:
- Match_failure and Assert_failure exceptions now report
  (file, line, column), instead of (file, starting char, ending char).
- float_of_string, int_of_string: some ill-formed input strings were not
    rejected.
- Added format concatenation, string_of_format, format_of_string.
- Module Arg: added new option handlers Set_string, Set_int, Set_float,
    Symbol, Tuple.
- Module Format: tag handling is now turned off by default,
    use [Format.set_tags true] to activate.
- Modules Lexing and Parsing: added better handling of positions
    in source file.  Added function Lexing.flush_input.
- Module Scanf: %n and %N formats to count characters / items read so far;
    assorted bug fixes, %! to match end of input. New ``_'' special
    flag to skip reresulting value.
- Module Format: tags are not activated by default.
- Modules Set and Map: fixed bugs causing trees to become unbalanced.
- Module Printf: less restrictive typing of kprintf.
- Module Random: better seeding; functions to generate random int32, int64,
    nativeint; added support for explicit state management.
- Module Sys: added Sys.readdir for reading the contents of a directory.

Runtime system:
- output_value/input_value: fixed bug with large blocks (>= 4 Mwords)
  produced on a 64-bit platform and incorrectly read back on a 32-bit
  platform.
- Fixed memory compaction bug involving input_value.
- Added MacOS X support for dynamic linking of C libraries.
- Improved stack backtraces on uncaught exceptions.
- Fixed float alignment problem on Sparc V9 with gcc 3.2.

Other libraries:
- Dynlink:
    By default, dynamically-loaded code now has access to all
      modules defined by the program; new functions Dynlink.allow_only
      and Dynlink.prohibit implement access control.
    Fixed Dynlink problem with files generated with ocamlc -pack.
    Protect against references to modules not yet fully initialized.
- LablTK/CamlTK: added support for TCL/TK 8.4.
- Str: reimplemented regexp matching engine, now less buggy, faster,
    and LGPL instead of GPL.
- Graphics: fixed draw_rect and fill_rect bug under X11.
- System threads and bytecode threads libraries can be both installed.
- System threads: better implementation of Thread.exit.
- Bytecode threads: fixed two library initialization bugs.
- Unix: make Unix.openfile blocking to account for named pipes;
  GC bug in Unix.*stat fixed; fixed problem with Unix.dup2 on Windows.

Ocamllex:
- Can name parts of the matched input text, e.g.
    "0" (['0'-'7']+ as s) { ... s ... }

Ocamldebug:
- Handle programs that run for more than 2^30 steps.

Emacs mode:
- Added file caml-types.el to interactively display the type information
  saved by option -dtypes.

Win32 ports:
- Cygwin port: recognize \ as directory separator in addition to /
- MSVC port: ocamlopt -pack works provided GNU binutils are installed.
- Graphics library: fixed bug in Graphics.blit_image; improved event handling.

OCamldoc:
- new ty_code field for types, to keep code of a type (with option -keep-code)
- new ex_code field for types, to keep code of an exception
    (with option -keep-code)
- some fixes in html generation
- don't overwrite existing style.css file when generating HTML
- create the ocamldoc.sty file when generating LaTeX (if nonexistent)
- man pages are now installed in man/man3 rather than man/mano
- fix: empty [] in generated HTML indexes


Objective Caml 3.06 (20 Aug 2002):
----------------------------------

Type-checking:
- Apply value restriction to polymorphic record fields.

Run-time system:
- Fixed GC bug affecting lazy values.

Both compilers:
- Added option "-version" to print just the version number.
- Fixed wrong dependencies in .cmi generated with the -pack option.

Native-code compiler:
- Fixed wrong return value for inline bigarray assignments.

Libraries:
- Unix.getsockopt: make sure result is a valid boolean.

Tools:
- ocamlbrowser: improved error reporting; small Win32 fixes.

Windows ports:
- Fixed two problems with the Mingw port under Cygwin 1.3.


Objective Caml 3.05 (29 Jul 2002):
----------------------------------

Language features:
- Support for polymorphic methods and record fields.
- Allows _ separators in integer and float literals, e.g. 1_000_000.

Type-checker:
- New flag -principal to enforce principality of type inference.
- Fixed subtle typing bug with higher-order functors.
- Fixed several complexity problems; changed (again) the  behaviour of
  simple coercions.
- Fixed various bugs with objects and polymorphic variants.
- Improved some error messages.

Both compilers:
- Added option "-pack" to assemble several compilation units as one unit
  having the given units as sub-modules.
- More precise detection of unused sub-patterns in "or" patterns.
- Warnings for ill-formed \ escapes in string and character literals.
- Protect against spaces and other special characters in directory names.
- Added interface consistency check when building a .cma or .cmxa library.
- Minor reduction in code size for class initialization code.
- Added option "-nostdlib" to ignore standard library entirely.

Bytecode compiler:
- Fixed issue with ocamlc.opt and dynamic linking.

Native-code compiler:
- Added link-time check for multiply-defined module names.
- Fixed GC bug related to constant constructors of polymorphic variant types.
- Fixed compilation bug for top-level "include" statements.
- PowerPC port: work around limited range for relative branches,
  thus removing assembler failures on large functions.
- IA64 port: fixed code generation bug for 3-way constructor matching.

Toplevel interactive system:
- Can load object files given on command line before starting up.
- ocamlmktop: minimized possibility of name clashes with user-provided modules.

Run-time system:
- Minor garbage collector no longer recursive.
- Better support for lazy data in the garbage collector.
- Fixed issues with the heap compactor.
- Fixed issues with finalized Caml values.
- The type "int64" is now supported on all platforms: we use software
  emulation if the C compiler doesn't support 64-bit integers.
- Support for float formats that are neither big-endian nor little-endian
  (one known example: the ARM).
- Fixed bug in callback*_exn functions in the exception-catching case.
- Work around gcc 2.96 bug on RedHat 7.2 and Mandrake 8.0, 8.1 among others.
- Stub DLLs now installed in subdir stublibs/ of standard library dir.

Standard library:
- Protect against integer overflow in sub-string and sub-array bound checks.
- New module Complex implementing arithmetic over complex numbers.
- New module Scanf implementing format-based scanning a la scanf() in C.
- Module Arg: added alternate entry point Arg.parse_argv.
- Modules Char, Int32, Int64, Nativeint, String: added type "t" and function
  "compare" so that these modules can be used directly with e.g. Set.Make.
- Module Digest: fixed issue with Digest.file on large files (>= 1Gb);
    added Digest.to_hex.
- Module Filename: added Filename.open_temp_file to atomically create and
    open the temp file; improved security of Filename.temp_file.
- Module Genlex: allow _ as first character of an identifier.
- Module Lazy: more efficient implementation.
- Module Lexing: improved performances for very large tokens.
- Module List: faster implementation of sorting functions.
- Module Printf:
    added %S and %C formats (quoted, escaped strings and characters);
    added kprintf (calls user-specified continuation on formatted string).
- Module Queue: faster implementation (courtesy of Francois Pottier).
- Module Random: added Random.bool.
- Module Stack: added Stack.is_empty.
- Module Pervasives:
    added sub-module LargeFile to support files larger than 1Gb
      (file offsets are int64 rather than int);
    opening in "append" mode automatically sets "write" mode;
    files are now opened in close-on-exec mode;
    string_of_float distinguishes its output from a plain integer;
    faster implementation of input_line for long lines.
- Module Sys:
     added Sys.ocaml_version containing the OCaml version number;
     added Sys.executable_name containing the (exact) path of the
       file being executable;
     Sys.argv.(0) is now unchanged w.r.t. what was provided as 0-th argument
       by the shell.
- Module Weak: added weak hash tables.

Other libraries:
- Bigarray:
    support for bigarrays of complex numbers;
    added functions Genarray.dims,
      {Genarray,Array1,Array2,Array3}.{kind,layout}.
- Dynlink: fixed bug with loading of mixed-mode Caml/C libraries.
- LablTK:
    now supports also the CamlTK API (no labels);
    support for Activate and Deactivate events;
    support for virtual events;
    added UTF conversion;
    export the tcl interpreter as caml value, to avoid DLL dependencies.
- Unix:
    added sub-module LargeFile to support files larger than 1Gb
      (file offsets are int64 rather than int);
    added POSIX opening flags (O_NOCTTY, O_*SYNC);
    use reentrant functions for gethostbyname and gethostbyaddr when available;
    fixed bug in Unix.close_process and Unix.close_process_full;
    removed some overhead in Unix.select.

Tools:
- ocamldoc (the documentation generator) is now part of the distribution.
- Debugger: now supports the option -I +dir.
- ocamllex: supports the same identifiers as ocamlc; warns for
  bad \ escapes in strings and characters.
- ocamlbrowser:
    recenter the module boxes when showing a cross-reference;
    include the current directory in the ocaml path.

Windows port:
- Can now compile with Mingw (the GNU compilers without the Cygwin
  runtime library) in addition to MSVC.
- Toplevel GUI: wrong filenames were given to #use and #load commands;
  read_line() was buggy for short lines (2 characters or less).
- OCamlBrowser: now fully functional.
- Graphics library: fixed several bugs in event handling.
- Threads library: fixed preemption bug.
- Unix library: better handling of the underlying differences between
  sockets and regular file descriptors;
  added Unix.lockf and a better Unix.rename (thanks to Tracy Camp).
- LablTk library: fixed a bug in Fileinput


Objective Caml 3.04 (13 Dec 2001):
----------------------------------

Type-checker:
- Allowed coercing self to the type of the current class, avoiding
  an obscure error message about "Self type cannot be unified..."

Both compilers:
- Use OCAMLLIB environment variable to find standard library, falls
  back on CAMLLIB if not defined.
- Report out-of-range ASCII escapes in character or string literals
  such as "\256".

Byte-code compiler:
- The -use-runtime and -make-runtime flags are back by popular demand
  (same behavior as in 3.02).
- Dynamic loading (of the C part of mixed Caml/C libraries): arrange that
  linking in -custom mode uses the static libraries for the C parts,
  not the shared libraries, for maximal robustness and compatibility with
  3.02.

Native-code compiler:
- Fixed bug in link-time consistency checking.

Tools:
- ocamlyacc: added parser debugging support (set OCAMLRUNPARAM=p to get
  a trace of the pushdown automaton actions).
- ocamlcp: was broken in 3.03 (Sys_error), fixed.

Run-time system:
- More work on dynamic loading of the C part of mixed Caml/C libraries.
- On uncaught exception, flush output channels before printing exception
  message and backtrace.
- Corrected several errors in exception backtraces.

Standard library:
- Pervasives: integer division and modulus are now fully specified
  on negative arguments (with round-towards-zero semantics).
- Pervasives.float_of_string: now raises Failure on ill-formed input.
- Pervasives: added useful float constants max_float, min_float, epsilon_float.
- printf functions in Printf and Format: added % formats for int32, nativeint,
  int64; "*" in width and precision specifications now supported
  (contributed by Thorsten Ohl).
- Added Hashtbl.copy, Stack.copy.
- Hashtbl: revised resizing strategy to avoid quadratic behavior
  on Hashtbl.add.
- New module MoreLabels providing labelized versions of modules
  Hashtbl, Map and Set.
- Pervasives.output_value and Marshal.to_* : improved hashing strategy
  for internal data structures, avoid excessive slowness on
  quasi-linearly-allocated inputs.

Other libraries:
- Num: fixed bug in big integer exponentiation (Big_int.power_*).

Windows port:
- New GUI for interactive toplevel (Jacob Navia).
- The Graphics library is now available for stand-alone executables
  (Jacob Navia).
- Unix library: improved reporting of system error codes.
- Fixed error in "globbing" of * and ? patterns on command line.

Emacs mode: small fixes; special color highlighting for ocamldoc comments.

License: added special exception to the LGPL'ed code (libraries and
  runtime system) allowing unrestricted linking, whether static or dynamic.


Objective Caml 3.03 ALPHA (12 Oct 2001):
----------------------------------------

Language:
- Removed built-in syntactic sugar for streams and stream patterns
  [< ... >], now supported via CamlP4, which is now included in the
  distribution.
- Switched the default behaviour to labels mode (labels are compulsory),
  but allows omitting labels when a function application is complete.
  -nolabels mode is available but deprecated for programming.
  (See also scrapelabels and addlabels tools below.)
- Removed all labels in the standard libraries, except labltk.
  Labelized versions are kept for ArrayLabels, ListLabels, StringLabels
  and UnixLabels. "open StdLabels" gives access to the first three.
- Extended polymorphic variant type syntax, allowing union types and
  row abbreviations for both sub- and super-types. #t deprecated in types.
- See the Upgrading file for how to adapt to all the changes above.

Type-checker:
- Fixed obscure bug in module typing causing the type-checker to loop
  on signatures of the form
        module type M
        module A: sig module type T = sig module T: M end end
        module B: A.T
- Improved efficiency of module type-checking via lazy computation of
  certain signature summary information.
- An empty polymorphic variant type is now an error.

Both compilers:
- Fixed wrong code generated for "struct include M ... end" when M
  contains one or several "external" declarations.

Byte-code compiler:
- Protect against VM stack overflow caused by module initialization code
  with many local variables.
- Support for dynamic loading of the C part of mixed Caml/C libraries.
- Removed the -use-runtime and -make-runtime flags, obsoleted by dynamic
  loading of C libraries.

Native-code compiler:
- Attempt to recover gracefully from system stack overflow.  Currently
  works on x86 under Linux and BSD.
- Alpha: work around "as" bug in Tru64 5.1.

Toplevel environment:
- Revised printing of inferred types and evaluation results
  so that an external printer (e.g. Camlp4's) can be hooked in.

Tools:
- The CamlP4 pre-processor-pretty-printer is now included in the standard
  distribution.
- New tool ocamlmklib to help build mixed Caml/C libraries.
- New tool scrapelabels and addlabels, to either remove (non-optional)
  labels in interfaces, or automatically add them in the definitions.
  They provide easy transition from classic mode ocaml 3.02 sources,
  depending on whether you want to keep labels or not.
- ocamldep: added -pp option to handle preprocessed source files.

Run-time system:
- Support for dynamic loading of the C part of mixed Caml/C libraries.
  Currently works under Linux, FreeBSD, Windows, Tru64, Solaris and Irix.
- Implemented registration of global C roots with a skip list,
  runs much faster when there are many global C roots.
- Autoconfiguration script: fixed wrong detection of Mac OS X; problem
  with the Sparc, gcc 3.0, and float alignment fixed.

Standard library:
- Added Pervasives.flush_all to flush all opened output channels.

Other libraries:
- All libraries revised to allow dynamic loading of the C part.
- Graphics under X Windows: revised event handling, should no longer lose
    mouse events between two calls to wait_next_event(); wait_next_event()
    now interruptible by signals.
- Bigarrays: fixed bug in marshaling of big arrays.

Windows port:
- Fixed broken Unix.{get,set}sockopt*



Objective Caml 3.02 (30 Jul 2001):
----------------------------------

Both compilers:
- Fixed embarrassing bug in pattern-matching compilation
  (affected or-patterns containing variable bindings).
- More optimizations in pattern-matching compilation.

Byte-code compiler:
- Protect against VM stack overflow caused by functions with many local
  variables.

Native-code compiler:
- Removed re-sharing of string literals, causes too many surprises with
  in-place string modifications.
- Corrected wrong compilation of toplevel "include" statements.
- Fixed bug in runtime function "callbackN_exn".
- Signal handlers receive the conventional signal number as argument
  instead of the system signal number (same behavior as with the
  bytecode compiler).
- ARM port: fixed issue with immediate operand overflow in large functions.

Toplevel environment:
- User-definer printers (for #install_printer) now receive as first argument
  the pretty-printer formatter where to print their second argument.
  Old printers (with only one argument) still supported for backward
  compatibility.

Standard library:
- Module Hashtbl: added Hashtbl.fold.

Other libraries:
- Dynlink: better error reporting in add_interfaces for missing .cmi files.
- Graphics: added more drawing functions (multiple points, polygons,
    multiple lines, splines).
- Bytecode threads: the module Unix is now thread-safe, ThreadUnix is
    deprecated.  Unix.exec* now resets standard descriptors to blocking mode.
- Native threads: fixed a context-switch-during-GC problem causing
    certain C runtime functions to fail, most notably input_value.
- Unix.inet_addr_of_string: call inet_aton() when available so as to
    handle correctly the address 255.255.255.255.
- Unix: added more getsockopt and setsockopt functions to get/set
    options that have values other than booleans.
- Num: added documentation for the Big_int module.

Tools:
- ocamldep: fixed wrong dependency issue with nested modules.

Run-time system:
- Removed floating-point error at start-up on some non-IEEE platforms
  (e.g. FreeBSD prior to 4.0R).
- Stack backtrace mechanism now works for threads that terminate on
  an uncaught exception.

Auto-configuration:
- Updated config.guess and config.sub scripts, should recognize a greater
  number of recent platform.

Windows port:
- Fixed broken Unix.waitpid.  Unix.file_descr can now be compared or hashed.
- Toplevel application: issue with spaces in name of stdlib directory fixed.

MacOS 9 port:
- Removed the last traces of support for 68k


Objective Caml 3.01 (09 Mar 2001):
----------------------------------

New language features:
- Variables are allowed in "or" patterns, e.g.
     match l with [t] | [_;t] -> ... t ...
- "include <structure expression>" to re-export all components of a
  structure inside another structure.
- Variance annotation on parameters of type declarations, e.g.
    type (+'a,-'b,'c) t (covariant in 'a, contravariant in 'b, invariant in 'c)

New ports:
- Intel IA64/Itanium under Linux (including the native-code compiler).
- Cygwin under MS Windows.  This port is an alternative to the earlier
  Windows port of OCaml, which relied on MS compilers; the Cygwin
  Windows port does not need MS Visual C++ nor MASM, runs faster
  in bytecode, and has a better implementation of the Unix library,
  but currently lacks threads and COM component support.

Type-checking:
- Relaxed "monomorphic restriction" on type constructors in a
  mutually-recursive type definition, e.g. the following is again allowed
    type u = C of int t | D of string t and 'a t = ...
- Fixed name-capture bug in "include SIG" and "SIG with ..." constructs.
- Improved implicit subtypes built by (... :> ty), closer to intuition.
- Several bug fixes in type-checking of variants.
- Typing of polymorphic variants is more restrictive:
   do not allow conjunctive types inside the same pattern matching.
   a type has either an upper bound, or all its tags are in the lower bound.
  This may break some programs (this breaks lablgl-0.94).

Both compilers:
- Revised compilation of pattern matching.
- Option -I +<subdir> to search a subdirectory <subdir> of the standard
  library directory (i.e. write "ocamlc -I +labltk" instead of
  "ocamlc -I /usr/local/lib/ocaml/labltk").
- Option -warn-error to turn warnings into errors.
- Option -where to print the location of the standard library directory.
- Assertions are now type-checked even if the -noassert option is given,
  thus -noassert can no longe change the types of modules.

Bytecode compiler and bytecode interpreter:
- Print stack backtrace when a program aborts due to an uncaught exception
  (requires compilation with -g and running with ocamlrun -b or
   OCAMLRUNPARAM="b=1").

Native-code compiler:
- Better unboxing optimizations on the int32, int64, and nativeint types.
- Tail recursion preserved for functions having more parameters than
  available registers (but tail calls to other functions are still
  turned off if parameters do not fit entirely in registers).
- Fixed name-capture bug in function inlining.
- Improved spilling/reloading strategy for conditionals.
- IA32, Alpha: better alignment of branch targets.
- Removed spurious dependency on the -lcurses library.

Toplevel environment:
- Revised handling of top-level value definitions, allows reclaimation
  of definitions that are shadowed by later definitions with the same names.
  (E.g. "let x = <big list>;; let x = 1;;" allows <big list> to be reclaimed.)
- Revised the tracing facility so that for standard library functions,
  only calls from user code are traced, not calls from the system.
- Added a "*" prompt when within a comment.

Runtime system:
- Fixed portability issue on bcopy() vs memmove(), affecting Linux RedHat 7.0
  in particular.
- Structural comparisons (=, <>, <, <=, >, >=, compare) reimplemented
  so as to avoid overflowing the C stack.
- Input/output functions: arrange so that reads and writes on closed
  in_channel or out_channel raise Sys_error immediately.

Standard library:
- Module Gc: changed some counters to float in order to avoid overflow;
    added alarms
- Module Hashtbl: added Hashtbl.replace.
- Module Int64: added bits_of_float, float_of_bits (access to IEEE 754
    representation of floats).
- Module List:  List.partition now tail-rec;
    improved memory behavior of List.stable_sort.
- Module Nativeint: added Nativeint.size (number of bits in a nativeint).
- Module Obj: fixed incorrect resizing of float arrays in Obj.resize.
- Module Pervasives: added float constants "infinity", "neg_infinity", "nan";
    added a "classify_float" function to test a float for NaN, infinity, etc.
- Pervasives.input_value: fixed bug affecting shared custom objects.
- Pervasives.output_value: fixed size bug affecting "int64" values.
- Pervasives.int_of_string, {Int32,Int64,Nativeint}.of_string:
  fixed bug causing bad digits to be accepted without error.
- Module Random: added get_state and set_state to checkpoint the generator.
- Module Sys: signal handling functions are passed the system-independent
  signal number rather than the raw system signal number whenever possible.
- Module Weak: added Weak.get_copy.

Other libraries:
- Bigarray: added Bigarray.reshape to take a view of the elements of a
  bigarray with different dimensions or number of dimensions;
  fixed bug causing "get" operations to be unavailable in custom
  toplevels including Bigarray.
- Dynlink: raise an error instead of crashing when the loaded module
  refers to the not-yet-initialized module performing a dynlink operation.
- Bytecode threads: added a thread-safe version of the Marshal module;
    fixed a rare GC bug in the thread scheduler.
- POSIX threads: fixed compilation problem with threads.cmxa.
- Both thread libraries: better tail-recursion in Event.sync.
- Num library: fixed bug in square roots (Nat.sqrt_nat, Big_int.sqrt_big_int).

Tools:
- ocamldep: fixed missing dependencies on labels of record patterns and
    record construction operations

Win32 port:
- Unix.waitpid now implements the WNOHANG option.

Mac OS ports:
- Mac OS X public beta is supported.
- Int64.format works on Mac OS 8/9.


Objective Caml 3.00 (25 Apr 2000):
----------------------------------

Language:
- OCaml/OLabl merger:
  * Support for labeled and optional arguments for functions and classes.
  * Support for variant types (sum types compared by structure).
  See tutorial (chapter 2 of the OCaml manual) for more information.
- Syntactic change: "?" in stream error handlers changed to "??".
- Added exception renaming in structures (exception E = F).
- (OCaml 2.99/OLabl users only) Label syntax changed to preserve
  backward compatibility with 2.0x (labeled function application
  is f ~lbl:arg instead of f lbl:arg).  A tool is provided to help
  convert labelized programs to OCaml 3.00.

Both compilers:
- Option -labels to select commuting label mode (labels are mandatory,
  but labeled arguments can be passed in a different order than in
  the definition of the function; in default mode, labels may be omitted,
  but argument reordering is only allowed for optional arguments).
- Libraries (.cma and .cmxa files) now "remember" C libraries given
  at library construction time, and add them back at link time.
  Allows linking with e.g. just unix.cma instead of
  unix.cma -custom -cclib -lunix
- Revised printing of error messages, now use Format.fprintf; no visible
  difference for users, but could facilitate internationalization later.
- Fixed bug in unboxing of records containing only floats.
- Fixed typing bug involving applicative functors as components of modules.
- Better error message for inconsistencies between compiled interfaces.

Bytecode compiler:
- New "modular" format for bytecode executables; no visible differences
  for users, but will facilitate further extensions later.
- Fixed problems in signal handling.

Native-code compiler:
- Profiling support on x86 under FreeBSD
- Open-coding and unboxing optimizations for the new integer types
  int32, int64, nativeint, and for bigarrays.
- Fixed instruction selection bug with "raise" appearing in arguments
  of strict operators, e.g. "1 + raise E".
- Better error message when linking incomplete/incorrectly ordered set
  of .cmx files.
- Optimized scanning of global roots during GC, can reduce total running
  time by up to 8% on GC-intensive programs.

Interactive toplevel:
- Better printing of exceptions, including arguments, when possible.
- Fixed rare GC bug occurring during interpretation of scripts.
- Added consistency checks between interfaces and implementations
  during #load.

Run-time system:
- Added support for "custom" heap blocks (heap blocks carrying
  C functions for finalization, comparison, hashing, serialization
  and deserialization).
- Support for finalisation functions written in Caml.

Standard library:
- New modules Int32, Int64, Nativeint for 32-bit, 64-bit and
  platform-native integers
- Module Array: added Array.sort, Array.stable_sort.
- Module Gc: added Gc.finalise to attach Caml finalisation functions to
  arbitrary heap-allocated data.
- Module Hashtbl: do not bomb when resizing very large table.
- Module Lazy: raise Lazy.Undefined when a lazy evaluation needs itself.
- Module List: added List.sort, List.stable_sort; fixed bug in List.rev_map2.
- Module Map: added mapi (iteration with key and data).
- Module Set: added iterators for_all, exists, filter, partition.
- Module Sort: still here but deprecated in favor of new sorting functions
  in Array and List.
- Module Stack: added Stack.top
- Module String: fixed boundary condition on String.rindex_from
- Added labels on function arguments where appropriate.

New libraries and tools:
- ocamlbrowser: graphical browser for OCaml sources and compiled interfaces,
  supports cross-referencing, editing, running the toplevel.
- LablTK: GUI toolkit based on TK, using labeled and optional arguments,
  easier to use than CamlTK.
- Bigarray: large, multi-dimensional numerical arrays, facilitate
  interfacing with C/Fortran numerical code, efficient support for
  advanced array operations such as slicing and memory-mapping of files.

Other libraries:
- Bytecode threads: timer-based preemption was broken, works back again;
  fixed bug in Pervasives.input_line; exported Thread.yield.
- System threads: several GC / reentrancy bugs fixed in buffered I/O
  and Unix I/O; revised Thread.join implementation for strict POSIX
  conformance; exported Thread.yield.
- Graphics: added support for double buffering; added, current_x, current_y,
  rmoveto, rlineto, and draw_rect.
- Num: fixed bug in Num.float_of_num.
- Str: worked around potential symbol conflicts with C standard library.
- Dbm: fixed bug with Dbm.iter on empty database.

New or updated ports:
- Alpha/Digital Unix: lifted 256M limitation on total memory space
  induced by -taso
- Port to AIX 4.3 on PowerPC
- Port to HPUX 10 on HPPA
- Deprecated 680x0 / SunOS port

Macintosh port:
- Implemented the Unix and Thread libraries.
- The toplevel application does not work on 68k Macintoshes; maybe
  later if there's a demand.
- Added a new tool, ocamlmkappli, to build an application from a
  program written in O'Caml.


Objective Caml 2.04 (26 Nov 1999):
----------------------------------

- C interface: corrected inconsistent change in the CAMLparam* macros.
- Fixed internal error in ocamlc -g.
- Fixed type-checking of "S with ...", where S is a module type name
  abbreviating another module type name.
- ocamldep: fixed stdout/stderr mismatch after failing on one file.
- Random.self_init more random.
- Windows port:
  - Toplevel application: fixed spurious crash on exit.
  - Native-code compiler: fixed bug in assembling certain
    floating-point constants (masm doesn't grok 2e5, wants 2.0e5).

Objective Caml 2.03 (19 Nov 1999):
----------------------------------

New ports:
- Ported to BeOS / Intel x86 (bytecode and native-code).
- BSD / Intel x86 port now supports both a.out and ELF binary formats.
- Added support for {Net,Open}BSD / Alpha.
- Revamped Rhapsody port, now works on MacOS X server.

Syntax:
- Warning for "(*)" and "*)" outside comment.
- Removed "#line LINENO", too ambiguous with a method invocation;
  the equivalent "# LINENO" is still supported.

Typing:
- When an incomplete pattern-matching is detected, report also a
  value or value template that is not covered by the cases of
  the pattern-matching.
- Several bugs in class type matching and in type error reporting fixed.
- Added an option -rectypes to support general recursive types,
  not just those involving object types.

Bytecode compiler:
- Minor cleanups in the bytecode emitter.
- Do not remove "let x = y" bindings in -g mode; makes it easier to
  debug the code.

Native-code compiler:
- Fixed bug in grouping of allocations performed in the same basic block.
- Fixed bug in constant propagation involving expressions containing
  side-effects.
- Fixed incorrect code generation for "for" loops whose upper bound is
  a reference assigned inside the loop.
- MIPS code generator: work around a bug in the IRIX 6 assembler.

Toplevel:
- Fixed incorrect redirection of standard formatter to stderr
  while executing toplevel scripts.

Standard library:
- Added List.rev_map, List.rev_map2.
- Documentation of List functions now says which functions are
  tail-rec, and how much stack space is needed for non-tailrec functions.
- Wrong type for Printf.bprintf fixed.
- Fixed weird behavior of Printf.sprintf and Printf.bprintf in case of
  partial applications.
- Added Random.self_init, which initializes the PRNG from the system date.
- Sort.array: serious bugs fixed.
- Stream.count: fixed incorrect behavior with ocamlopt.

Run-time system and external interface:
- Fixed weird behavior of signal handlers w.r.t. signal masks and exceptions
  raised from the signal handler.
- Fixed bug in the callback*_exn() functions.

Debugger:
- Fixed wrong printing of float record fields and elements of float arrays.
- Supports identifiers starting with '_'.

Profiler:
- Handles .mli files, so ocamlcp can be used to replace ocamlc (e.g. in a
  makefile).
- Now works on programs that use stream expressions and stream parsers.

Other libraries:
- Graphics: under X11, treat all mouse buttons equally; fixed problem
  with current font reverting to the default font when the graphics
  window is resized.
- Str: fixed reentrancy bugs in Str.replace and Str.full_split.
- Bytecode threads: set standard I/O descriptors to non-blocking mode.
- OS threads: revised implementation of Thread.wait_signal.
- All threads: added Event.wrap_abort, Event.choose [].
- Unix.localtime, Unix.gmtime: check for errors.
- Unix.create_process: now supports arbitrary redirections of std descriptors.
- Added Unix.open_process_full.
- Implemented Unix.chmod under Windows.
- Big_int.square_big_int now gives the proper sign to its result.

Others:
- ocamldep: don't stop at first error, skip to next file.
- Emacs mode: updated with Garrigue and Zimmerman's snapshot of 1999/10/18.
- configure script: added -prefix option.
- Windows toplevel application: fixed problem with graphics library
  not loading properly.


Objective Caml 2.02 (04 Mar 1999):
----------------------------------

* Type system:
  - Check that all components of a signature have unique names.
  - Fixed bug in signature matching involving a type component and
    a module component, both sharing an abstract type.
  - Bug involving recursive classes constrained by a class type fixed.
  - Fixed bugs in printing class types and in printing unification errors.

* Compilation:
  - Changed compilation scheme for "{r with lbl = e}" when r has many fields
    so as to avoid code size explosion.

* Native-code compiler:
  - Better constant propagation in boolean expressions and in conditionals.
  - Removal of unused arguments during function inlining.
  - Eliminated redundant tagging/untagging in bit shifts.
  - Static allocation of closures for functions without free variables,
    reduces the size of initialization code.
  - Revised compilation scheme for definitions at top level of compilation
    units, so that top level functions have no free variables.
  - Coalesced multiple allocations of heap blocks inside one expression
    (e.g. x :: y :: z allocates the two conses in one step).
  - Ix86: better handling of large integer constants in instruction selection.
  - MIPS: fixed wrong asm generated for String.length "literal".

* Standard library:
  - Added the "ignore" primitive function, which just throws away its
    argument and returns "()".  It allows to write
    "ignore(f x); y" if "f x" doesn't have type unit and you don't
    want the warning caused by "f x; y".
  - Added the "Buffer" module (extensible string buffers).
  - Module Format: added formatting to buffers and to strings.
  - Added "mem" functions (membership test) to Hashtbl and Map.
  - Module List: added find, filter, partition.
    Renamed remove and removeq to remove_assoc and remove_assq.
  - Module Marshal: fixed bug in marshaling functions when passed functional
    values defined by mutual recursion with other functions.
  - Module Printf: added Printf.bprintf (print to extensible buffer);
    added %i format as synonymous for %d (as per the docs).
  - Module Sort: added Sort.array (Quicksort).

* Runtime system:
  - New callback functions for callbacks with arbitrary many arguments
    and for catching Caml exceptions escaping from a callback.

* The ocamldep dependency generator: now performs full parsing of the
    sources, taking into account the scope of module bindings.

* The ocamlyacc parser generator: fixed sentinel error causing wrong
    tables to be generated in some cases.

* The str library:
  - Added split_delim, full_split as variants of split that control
    more precisely what happens to delimiters.
  - Added replace_matched for separate matching and replacement operations.

* The graphics library:
  - Bypass color lookup for 16 bpp and 32 bpp direct-color displays.
  - Larger color cache.

* The thread library:
  - Bytecode threads: more clever use of non-blocking I/O, makes I/O
    operations faster.
  - POSIX threads: gcc-ism removed, should now compile on any ANSI C compiler.
  - Both: avoid memory leak in the Event module when a communication
    offer is never selected.

* The Unix library:
  - Fixed inversion of ctime and mtime in Unix.stat, Unix.fstat, Unix.lstat.
  - Unix.establish_connection: properly reclaim socket if connect fails.

* The DBM library: no longer crashes when calling Dbm.close twice.

* Emacs mode:
  - Updated with Garrigue and Zimmerman's latest version.
  - Now include an "ocamltags" script for using etags on OCaml sources.

* Win32 port:
  - Fixed end-of-line bug in ocamlcp causing problems with generated sources.


Objective Caml 2.01 (09 Dec 1998):
----------------------------------

* Typing:
  - Added warning for expressions of the form "a; b" where a does not have
    type "unit"; catches silly mistake such as
    "record.lbl = newval; ..." instead of "record.lbl <- newval; ...".
  - Typing bug in "let module" fixed.

* Compilation:
  - Fixed bug in compilation of recursive and mutually recursive classes.
  - Option -w to turn specific warnings on/off.
  - Option -cc to choose the C compiler used with ocamlc -custom and ocamlopt.

* Bytecode compiler and bytecode interpreter:
  - Intel x86: removed asm declaration causing "fixed or forbidden register
    spilled" error with egcs and gcc 2.8 (but not with gcc 2.7, go figure).
  - Revised handling of debugging information, allows faster linking with -g.

* Native-code compiler:
  - Fixed bugs in integer constant propagation.
  - Out-of-bound accesses in array and strings now raise an Invalid_argument
    exception (like the bytecode system) instead of stopping the program.
  - Corrected scheduling of bound checks.
  - Port to the StrongARM under Linux (e.g. Corel Netwinder).
  - I386: fixed bug in profiled code (ocamlopt -p).
  - Mips: switched to -n32 model under IRIX; dropped the Ultrix port.
  - Sparc: simplified the addressing modes, allows for better scheduling.
  - Fixed calling convention bug for Pervasives.modf.

* Toplevel:
  - #trace works again.
  - ocamlmktop: use matching ocamlc, not any ocamlc from the search path.

* Memory management:
  - Fixed bug in heap expansion that could cause the GC to loop.

* C interface:
  - New macros CAMLparam... and CAMLlocal... to simplify the handling
    of local roots in C code.
  - Simplified procedure for allocating and filling Caml blocks from C.
  - Declaration of string_length in <caml/mlvalues.h>.

* Standard library:
  - Module Format: added {get,set}_all_formatter_output_functions,
    formatter_of_out_channel, and the control sequence @<n> in printf.
  - Module List: added mem_assoc, mem_assq, remove, removeq.
  - Module Pervasives: added float_of_int (synonymous for float),
    int_of_float (truncate), int_of_char (Char.code), char_of_int (Char.chr),
    bool_of_string.
  - Module String: added contains, contains_from, rcontains_from.

* Unix library:
  - Unix.lockf: added F_RLOCK, F_TRLOCK; use POSIX locks whenever available.
  - Unix.tc{get,set}attr: added non-standard speeds 57600, 115200, 230400.
  - Unix.chroot: added.

* Threads:
  - Bytecode threads: improved speed of I/O scheduling.
  - Native threads: fixed a bug involving signals and exceptions
    generated from C.

* The "str" library:
  - Added Str.string_partial_match.
  - Bumped size of internal stack.

* ocamlyacc: emit correct '# lineno' directive for prelude part of .mly file.

* Emacs editing mode: updated with Jacques Garrigue's newest code.

* Windows port:
  - Added support for the "-cclib -lfoo" option (instead of
     -cclib /full/path/libfoo.lib as before).
  - Threads: fixed a bug at initialization time.

* Macintosh port: source code for Macintosh application merged in.


Objective Caml 2.00 (19 Aug 1998):
----------------------------------

* Language:
  - New class language.  See http://caml.inria.fr/ocaml/refman/
    for a tutorial (chapter 2) and for the reference manual (section 4.9).
  - Local module definitions "let module X = <module-expr> in <expr>".
  - Record copying with update "{r with lbl1 = expr1; ...}".
  - Array patterns "[|pat1; ...;patN|]" in pattern-matchings.
  - New reserved keywords: "object", "initializer".
  - No longer reserved: "closed", "protected".

* Bytecode compiler:
  - Use the same compact memory representations for float arrays, float
    records and recursive closures as the native-code compiler.
  - More type-dependent optimizations.
  - Added the -use_runtime and -make_runtime flags to build separately
    and reuse afterwards custom runtime systems
    (inspired by Fabrice Le Fessant's patch).

* Native-code compiler:
  - Cross-module constant propagation of integer constants.
  - More type-dependent optimizations.
  - More compact code generated for "let rec" over data structures.
  - Better code generated for "for" loops (test at bottom of code).
  - More aggressive scheduling of stores.
  - Added -p option for time profiling with gprof
    (fully supported on Intel x86/Linux and Alpha/Digital Unix only)
    (inspired by Aleksey Nogin's patch).
  - A case of bad spilling with high register pressure fixed.
  - Fixed GC bug when GC called from C without active Caml code.
  - Alpha: $gp handling revised to follow Alpha's standard conventions,
    allow running "atom" and "pixie" on ocamlopt-generated binaries.
  - Intel x86: use movzbl and movsbl systematically to load 8-bit and 16-bit
    quantities, no more hacks with partial registers (better for the
    Pentium Pro, worse for the Pentium).
  - PowerPC: more aggressive scheduling of return address reloading.
  - Sparc: scheduling bug related to register pairs fixed.

* Runtime system:
  - Better printing of uncaught exceptions (print a fully qualified
    name whenever possible).

* New ports:
  - Cray T3E (bytecode only) (in collaboration with CEA).
  - PowerMac under Rhapsody.
  - SparcStations under Linux.

* Standard library:
  - Added set_binary_mode_in and set_binary_mode_out in Pervasives
    to toggle open channels between text and binary modes.
  - output_value and input_value check that the given channel is in
    binary mode.
  - input_value no longer fails on very large marshalled data (> 16 Mbytes).
  - Module Arg: added option Rest.
  - Module Filename: temp_file no longer loops if temp dir doesn't exist.
  - Module List: added rev_append (tail-rec alternative to @).
  - Module Set: tell the truth about "elements" returning a sorted list;
    added min_elt, max_elt, singleton.
  - Module Sys: added Sys.time for simple measuring of CPU time.

* ocamllex:
  - Check for overflow when generating the tables for the automaton.
  - Error messages in generated .ml file now point to .mll source.
  - Added "let <id> = <regexp>" to name regular expressions
    (inspired by Christian Lindig's patch).

* ocamlyacc:
  - Better error recovery in presence of EOF tokens.
  - Error messages in generated .ml file now point to .mly source.
  - Generated .ml file now type-safe even without the generated .mli file.

* The Unix library:
  - Use float instead of int to represent Unix times (number of seconds
    from the epoch).  This fixes a year 2005 problem on 32-bit platforms.
    Functions affected: stat, lstat, fstat, time, gmtime, localtime,
    mktime, utimes.
  - Added putenv.
  - Better handling of "unknown" error codes (EUNKNOWNERR).
  - Fixed endianness bug in getservbyport.
  - win32unix (the Win32 implementation of the Unix library) now has
    the same interface as the unix implementation, this allows exchange
    of compiled .cmo and .cmi files between Unix and Win32.

* The thread libraries:
  - Bytecode threads: bug with escaping exceptions fixed.
  - System threads (POSIX, Win32): malloc/free bug fixed; signal bug fixed.
  - Both: added Thread.wait_signal to wait synchronously for signals.

* The graph library: bigger color cache.

* The str library: added Str.quote, Str.regexp_string,
  Str.regexp_string_case_fold.

* Emacs mode:
  - Fixed bug with paragraph fill.
  - Fixed bug with next-error under Emacs 20.


Objective Caml 1.07 (11 Dec 1997):
----------------------------------

* Native-code compiler:
  - Revised interface between generated code and GC, fixes serious GC
    problems with signals and native threads.
  - Added "-thread" option for compatibility with ocamlc.

* Debugger: correctly print instance variables of objects.

* Run-time system: ported to OpenBSD.

* Standard library: fixed wrong interface for Marshal.to_buffer and
  Obj.unmarshal.

* Num library: added Intel x86 optimized asm code (courtesy of
  Bernard Serpette).

* Thread libraries:
  - Native threads: fixed GC bugs and installation procedure.
  - Bytecode threads: fixed problem with "Marshal" module.
  - Both: added Event.always.

* MS Windows port: better handling of long command lines in Sys.command

Objective Caml 1.06 (18 Nov 1997):
----------------------------------

* Language:
  - Added two new keywords: "assert" (check assertion) and "lazy"
    (delay evaluation).
  - Allow identifiers to start with "_" (such identifiers are treated
    as lowercase idents).

* Objects:
  - Added "protected" methods (visible only from subclasses, can be hidden
    in class type declared in module signature).
  - Objects can be compared using generic comparison functions.
  - Fixed compilation of partial application of object constructors.

* Type system:
  - Occur-check now more strict (all recursions must traverse an object).
  - A few bugs fixed.

* Run-time system:
  - A heap compactor was implemented, so long-running programs can now
    fight fragmentation.
  - The meaning of the "space_overhead" parameter has changed.
  - The macros Push_roots and Pop_roots are superseded by Begin_roots* and
    End_roots.
  - Bytecode executable includes list of primitives used, avoids crashes
    on version mismatch.
  - Reduced startup overhead for marshalling, much faster marshalling of
    small objects.
  - New exception Stack_overflow distinct from Out_of_memory.
  - Maximum stack size configurable.
  - I/O revised for compatibility with compactor and with native threads.
  - All C code ANSIfied (new-style function declarations, etc).
  - Threaded code work on all 64-bit processors, not just Alpha/Digital Unix.
  - Better printing of uncaught exceptions.

* Both compilers:
  - Parsing: more detailed reporting of syntax errors (e.g. shows
    unmatched opening parenthesis on missing closing parenthesis).
  - Check consistency between interfaces (.cmi).
  - Revised rules for determining dependencies between modules.
  - Options "-verbose" for printing calls to C compiler, "-noassert"
    for turning assertion checks off.

* Native-code compiler:
  - Machine-dependent parts rewritten using inheritance instead of
    parameterized modules.
  - GC bug in value let rec fixed.
  - Port to Linux/Alpha.
  - Sparc: cleaned up use of %g registers, now compatible with Solaris threads.

* Top-level interactive system:
  - Can execute Caml script files given on command line.
  - Reads commands from ./.ocamlinit on startup.
  - Now thread-compatible.

* Standard library:
  - New library module: Lazy (delayed computations).
  - New library module: Marshal.  Allows marshalling to strings and
    transmission of closures between identical programs (SPMD parallelism).
  - Filename: "is_absolute" is superseded by "is_implicit" and "is_relative".
    To adapt old programs, change "is_absolute x" to "not (is_implicit x)"
    (but the new "is_relative" is NOT the opposite of the old "is_absolute").
  - Array, Hashtbl, List, Map, Queue, Set, Stack, Stream:
    the "iter" functions now take as argument a unit-returning function.
  - Format: added "printf" interface to the formatter (see the documentation).
    Revised behaviour of simple boxes: no more than one new line is output
    when consecutive break hints should lead to multiple line breaks.
  - Stream: revised implementation, renamed Parse_failure to Failure and
    Parse_error to Error (don't you love gratuitous changes?).
  - String: added index, rindex, index_from, rindex_from.
  - Array: added mapi, iteri, fold_left, fold_right, init.
  - Added Map.map, Set.subset, Printexc.to_string.

* ocamllex: lexers generated by ocamllex can now handle all characters,
  including '\000'.

* ocamlyacc: fixed bug with function closures returned by parser rules.

* Debugger:
  - Revised generation of events.
  - Break on function entrance.
  - New commands start/previous.
  - The command loadprinter now try to recursively load required
    modules.
  - Numerous small fixes.

* External libraries:
  - systhreads: can now use POSIX threads; POSIX and Win32 threads are
    now supported by the native-code compiler.
  - dbm and graph: work in native code.
  - num: fixed bug in Nat.nat_of_string.
  - str: fixed deallocation bug with case folding.
  - win32unix: use Win32 handles instead of (buggy) VC++ emulation of Unix
    file handles; added gettimeofday.

* Emacs editing mode and debugger interface updated to July '97 version.

Objective Caml 1.05 (21 Mar 1997):
----------------------------------

* Typing: fixed several bugs causing spurious type errors.

* Native-code compiler: fixed instruction selection bug causing GC to
see ill-formed pointers; fixed callbacks to support invocation from a
main program in C.

* Standard library: fixed String.lowercase; Weak now resists integers.

* Toplevel: multiple phrases without intermediate ";;" now really supported;
fixed value printing problems where the wrong printer was selected.

* Debugger: fixed printing problem with local references; revised
handling of checkpoints; various other small fixes.

* Macintosh port: fixed signed division problem in bytecomp/emitcode.ml

Objective Caml 1.04 (11 Mar 1997):
----------------------------------

* Replay debugger ported from Caml Light; added debugger support in
  compiler (option -g) and runtime system. Debugger is alpha-quality
  and needs testing.

* Parsing:
  - Support for "# linenum" directives.
  - At toplevel, allow several phrases without intermediate ";;".

* Typing:
  - Allow constraints on datatype parameters, e.g.
    type 'a foo = ... constraint 'a = 'b * 'c.
  - Fixed bug in signature matching in presence of free type variables '_a.
  - Extensive cleanup of internals of type inference.

* Native-code compilation:
  - Inlining of small functions at point of call (fairly conservative).
  - MIPS code generator ported to SGI IRIX 6.
  - Better code generated for large integer constants.
  - Check for urgent GC when allocating large objects in major heap.
  - PowerPC port: better scheduling, reduced TOC consumption.
  - HPPA port: handle long conditional branches gracefully,
    several span-dependent bugs fixed.

* Standard library:
  - More floating-point functions (all ANSI C float functions now available).
  - Hashtbl: added functorial interface (allow providing own equality
    and hash functions); rehash when resizing, avoid memory leak on
    Hashtbl.remove.
  - Added Char.uppercase, Char.lowercase, String.uppercase, String.lowercase,
    String.capitalize, String.uncapitalize.
  - New module Weak for manipulating weak pointers.
  - New module Callback for registering closures and exceptions to be
    used from C.

* Foreign interface:
  - Better support for callbacks (C calling Caml), exception raising
    from C, and main() in C. Added function to remove a global root.
  - Option -output-obj to package Caml code as a C library.

* Thread library: fixed bug in timed_read and timed_write operations;
  Lexing.from_function and Lexing.from_channel now reentrant.

* Unix interface: renamed EACCESS to EACCES (the POSIX name); added setsid;
  fixed bug in inet_addr_of_string for 64-bit platforms.

* Ocamlyacc: default error function no longer prevents error recovery.

* Ocamllex: fixed reentrancy problem w.r.t. exceptions during refill;
  fixed output problem (\r\r\n) under Win32.

* Macintosh port:
  - The makefiles are provided for compiling and installing O'Caml on
    a Macintosh with MPW 3.4.1.
  - An application with the toplevel in a window is forthcoming.

* Windows NT/95 port: updated toplevel GUI to that of Caml Light 0.73.

* Emacs editing mode and debugger interface included in distribution.


Objective Caml 1.03 (29 Oct 1996):
----------------------------------

* Typing:
  - bug with type names escaping their scope via unification with
    non-generalized type variables '_a completely fixed;
  - fixed bug in occur check : it was too restrictive;
  - fixed bug of coercion operators;
  - check that no two types of the same name are generated in a module
    (there was no check for classes);
  - "#install_printer" works again;
  - fixed bug in printing of subtyping errors;
  - in class interfaces, construct "method m" (without type) change
    the status of method m from abstract to concrete;
  - in a recursive definition of class interfaces, a class can now
    inherit from a previous class;
  - typing of a method make use of an eventual previously given type
    of this method, yielding clearer type errors.

* Compilation (ocamlc and ocamlopt):
  - fixed bug in compilation of classes.

* Native-code compilation:
  - optimization of functions taking tuples of arguments;
  - code emitter for the Motorola 680x0 processors (retrocomputing week);
  - Alpha/OSF1: generate frame descriptors, avoids crashes when e.g.
    exp() or log() cause a domain error; fixed bug with
    String.length "literal";
  - Sparc, Mips, HPPA: removed marking of scanned stack frames
    (benefits do not outweight cost).

* Standard library:
  - Arg.parse now prints documentation for command-line options;
  - I/O buffers (types in_channel and out_channel) now heap-allocated,
    avoids crashing when closing a channel several times;
  - Overflow bug in compare() fixed;
  - GC bug in raising Sys_error from I/O functions fixed;
  - Parsing.symbol_start works even for epsilon productions.

* Foreign interface: main() in C now working, fixed bug in library
  order at link time.

* Thread library: guard against calling thread functions before Thread.create.

* Unix library: fixed getsockopt, setsockopt, open_process_{in,out}.

* Perl-free, cpp-free, cholesterol-free installation procedure.


Objective Caml 1.02 (27 Sep 1996):
----------------------------------

* Typing:
  - fixed bug with type names escaping their scope via unification
    with non-generalized type variables '_a;
  - keep #class abbreviations longer;
  - faster checking of well-formed abbreviation definitions;
  - stricter checking of "with" constraints over signatures (arity
    mismatch, overriding of an already manifest type).

* Compilation (ocamlc and ocamlopt):
  - fixed bug in compilation of recursive classes;
  - [|...|] and let...rec... allowed inside definitions of recursive
    data structures;

* Bytecode compilation: fixed overflow in linker for programs with
  more than 65535 globals and constants.

* Native-code compilation:
  - ocamlopt ported to HPPA under HP/UX, Intel x86 under Solaris 2,
    PowerMacintosh under MkLinux;
  - fixed two bugs related to floating-point arrays (one with "t array"
    where t is an abstract type implemented as float, one with
    comparison between two float arrays on 32 bit platforms);
  - fixed reloading/spilling problem causing non-termination of
    register allocation;
  - fixed bugs in handling of () causing loss of tail recursion;
  - fixed reloading bug in indirect calls.

* Windows NT/95 port:
  - complete port of the threads library (Pascal Cuoq);
  - partial port of the Unix library (Pascal Cuoq);
  - expansion of *, ? and @ on the command line.

* Standard library:
  - bug in in List.exists2 fixed;
  - bug in "Random.int n" for very large n on 64-bit machines fixed;
  - module Format: added a "general purpose" type of box (open_box);
    can output on several formatters at the same time.

* The "threads" library:
  - implementation on top of native threads available for Win32 and
    POSIX 1003.1c;
  - added -thread option to select a thread-safe version of the
    standard library, the ThreadIO module is no longer needed.

* The "graph" library: avoid invalid pixmaps when doing
  open_graph/close_graph several times.

* The "dynlink" library: support for "private" (no re-export) dynamic loading.

* ocamlyacc: skip '...' character literals correctly.

* C interface: C code linked with O'Caml code can provide its own main()
  and call caml_main() later.


Objective Caml 1.01 (12 Jun 1996):
----------------------------------

* Typing: better report of type incompatibilities;
  non-generalizable type variables in a struct...end no longer flagged
  immediately as an error;
  name clashes during "open" avoided.

* Fixed bug in output_value where identical data structures
  could have different external representations; this bug caused wrong
  "inconsistent assumptions" errors when checking compatibility of
  interfaces at link-time.

* Standard library: fixed bug in Array.blit on overlapping array sections

* Unmarshaling from strings now working.

* ocamlc, ocamlopt: new flags -intf and -impl to force compilation as
  an implementation/an interface, regardless of file extension;
  overflow bug on wide-range integer pattern-matchings fixed.

* ocamlc: fixed bytecode generation bug causing problems with compilation
  units defining more than 256 values

* ocamlopt, all platforms:
  fixed GC bug in "let rec" over data structures;
  link startup file first, fixes "undefined symbol" errors with some
  libraries.

* ocamlopt, Intel x86:
  more efficient calling sequence for calling C functions;
  floating-point wars, chapter 5: don't use float stack for holding
  float pseudo-registers, stack-allocating them is just as efficient.

* ocamlopt, Alpha and Intel x86: more compact calling sequence for garbage
  collection.

* ocamllex: generated automata no longer use callbacks for refilling
  the input buffer (works better with threads); character literals
  correctly skipped inside actions.

* ocamldep: "-I" directories now searched in the right order

* Thread library: incompatibilities with callbacks, signals, and
  dynamic linking removed; scheduling bug with Thread.wait fixed.

* New "dbm" library, interfaces with NDBM.

* Object-oriented extensions:
    instance variables can now be omitted in class types;
    some error messages have been made clearer;
    several bugs fixes.

Objective Caml 1.00 (9 May 1996):
---------------------------------

* Merge of Jerome Vouillon and Didier Remy's object-oriented
extensions.

* All libraries: all "new" functions renamed to "create" because "new"
is now a reserved keyword.

* Compilation of "or" patterns (pat1 | pat2) completely revised to
avoid code size explosion.

* Compiler support for preprocessing source files (-pp flag).

* Library construction: flag -linkall to force linking of all units in
a library.

* Native-code compiler: port to the Sparc under NetBSD.

* Toplevel: fixed bug when tracing several times the same function
under different names.

* New format for marshaling arbitrary data structures, allows
marshaling to/from strings.

* Standard library: new module Genlex (configurable lexer for streams)

* Thread library: much better support for I/O and blocking system calls.

* Graphics library: faster reclaimation of unused pixmaps.

* Unix library: new functions {set,clear}_nonblock, {set,clear}_close_on_exec,
{set,get}itimer, inet_addr_any, {get,set}sockopt.

* Dynlink library: added support for linking libraries (.cma files).

Caml Special Light 1.15 (15 Mar 1996):
--------------------------------------

* Caml Special Light now runs under Windows NT and 95. Many thanks to
Kevin Gallo (Microsoft Research) who contributed his initial port.

* csllex now generates tables for a table-driven automaton.
The resulting lexers are smaller and run faster.

* Completely automatic configuration script.

* Typing: more stringent checking of module type definitions against
manifest module type specifications.

* Toplevel: recursive definitions of values now working.

* Native-code compiler, all platforms:
        toplevel "let"s with refutable patterns now working;
        fixed bug in assignment to float record fields;
        direct support for floating-point negation and absolute value.

* Native-code compiler, x86: fixed bug with tail calls (with more than
4 arguments) from a function with a one-word stack frame.

* Native-code compiler, Sparc: problem with -compact fixed.

* Thread library: support for non-blocking writes; scheduler revised.

* Unix library: bug in gethostbyaddr fixed; bounds checking for read,
write, etc.

Caml Special Light 1.14 (8 Feb 1996):
-------------------------------------

* cslopt ported to the PowerPC/RS6000 architecture. Better support for
AIX in the bytecode system as well.

* cslopt, all platforms: fixed bug in live range splitting around catch/exit.

* cslopt for the Intel (floating-point wars, chapter 4):
implemented Ershov's algorithm to minimize floating-point stack usage;
out-of-order pops fixed.

* Several bug fixes in callbacks and signals.

Caml Special Light 1.13 (4 Jan 1996):
-------------------------------------

* Pattern-matching compilation revised to factor out accesses inside
matched structures.

* Callbacks and signals now supported in cslopt.
Signals are only detected at allocation points, though.
Added callback functions with 2 and 3 arguments.

* More explicit error messages when a native-code program aborts due
to array or string bound violations.

* In patterns, "C _" allowed even if the constructor C has several arguments.

* && and || allowed as alternate syntax for & and or.

* cslopt for the Intel: code generation for floating-point
operations entirely redone for the third time (a pox on whomever at
Intel decided to organize the floating-point registers as a stack).

* cslopt for the Sparc: don't use Sparc V8 smul and sdiv instructions,
emulation on V7 processors is abysmal.

Caml Special Light 1.12 (30 Nov 1995):
--------------------------------------

* Fixed an embarrassing bug with references to floats.

Caml Special Light 1.11 (29 Nov 1995):
--------------------------------------

* Streams and stream parsers a la Caml Light are back (thanks to
Daniel de Rauglaudre).

* User-level concurrent threads, with low-level shared memory primitives
(locks and conditions) as well as channel-based communication primitives
with first-class synchronous events, in the style of Reppy's CML.

* The native-code compiler has been ported to the HP PA-RISC processor
running under NextStep (sorry, no HPUX, its linker keeps dumping
core on me).

* References not captured in a function are optimized into variables.

* Fixed several bugs related to exceptions.

* Floats behave a little more as specified in the IEEE standard
(believe it or not, but x < y is not the negation of x >= y).

* Lower memory consumption for the native-code compiler.

Caml Special Light 1.10 (07 Nov 1995):
--------------------------------------

* Many bug fixes (too many to list here).

* Module language: introduction of a "with module" notation over
signatures for concise sharing of all type components of a signature;
better support for concrete types in signatures.

* Native-code compiler: the Intel 386 version has been ported to
NextStep and FreeBSD, and generates better code (especially for
floats)

* Tools and libraries: the Caml Light profiler and library for
arbitrary-precision arithmetic have been ported (thanks to John
Malecki and Victor Manuel Gulias Fernandez); better docs for the Unix
and regexp libraries.

Caml Special Light 1.07 (20 Sep 1995):
--------------------------------------

* Syntax: optional ;; allowed in compilation units and structures
(back by popular demand)

* cslopt:
generic handling of float arrays fixed
direct function application when the function expr is not a path fixed
compilation of "let rec" over values fixed
multiple definitions of a value name in a module correctly handled
no calls to ranlib in Solaris

* csltop: #trace now working

* Standard library: added List.memq; documentation of Array fixed.

Caml Special Light 1.06 (12 Sep 1995):
--------------------------------------

* First public release.<|MERGE_RESOLUTION|>--- conflicted
+++ resolved
@@ -406,15 +406,13 @@
 - GPR#1019: Fix fatal error in Flambda mode "[functions] does not map set of
   closures ID" (Pierre Chambart, code review by Mark Shinwell and Leo White)
 
-<<<<<<< HEAD
-- GPR#1043: Allow Windows CRLF line-endings in ocamlyacc on Unix and Cygwin.
-  (David Allsopp, review by Damien Doligez and Xavier Leroy)
-=======
 - GPR#1042: Fix escaping of command-line arguments in
   Unix.create_process{,_env} under Windows.  Arguments with tabs should now
   be received verbatim by the child process.
   (Nicolas Ojeda Bar, Andreas Hauptmann review by Xavier Leroy)
->>>>>>> 9988846b
+
+- GPR#1043: Allow Windows CRLF line-endings in ocamlyacc on Unix and Cygwin.
+  (David Allsopp, review by Damien Doligez and Xavier Leroy)
 
 ### Toplevel and debugger:
 
