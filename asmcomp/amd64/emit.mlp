--- conflicted
+++ resolved
@@ -941,17 +941,6 @@
                          ConstLabel lbl))
       done;
       D.text ()
-<<<<<<< HEAD
-  | Lsetuptrap lbl ->
-      I.call (label lbl)
-  | Lpushtrap ->
-      cfi_adjust_cfa_offset 8;
-      I.push (domain_field Domainstate.Domain_exn_handler);
-      cfi_adjust_cfa_offset 8;
-      I.sub rsp (mem64 NONE 0 RSP);
-      I.mov rsp (domain_field Domainstate.Domain_exn_handler);
-      stack_offset := !stack_offset + 16
-=======
   | Lentertrap ->
       ()
   | Lpushtrap { lbl_handler; } ->
@@ -961,14 +950,15 @@
         else
           I.mov (sym (emit_label s)) arg
       in
-      cfi_adjust_cfa_offset 16;
-      I.sub (int 16) rsp;
-      stack_offset := !stack_offset + 16;
-      I.mov r14 (mem64 QWORD 0 RSP);
-      load_label_addr lbl_handler r14;
-      I.mov r14 (mem64 QWORD 8 RSP);
-      I.mov rsp r14
->>>>>>> 1dba5329
+      load_label_addr lbl_handler r11;
+      cfi_adjust_cfa_offset 8;
+      I.push r11;
+      stack_offset := !stack_offset + 8;
+      cfi_adjust_cfa_offset 8;
+      I.push (domain_field Domainstate.Domain_exn_handler);
+      stack_offset := !stack_offset + 8;
+      I.sub rsp (mem64 NONE 0 RSP);
+      I.mov rsp (domain_field Domainstate.Domain_exn_handler)
   | Lpoptrap ->
       I.add rsp (mem64 NONE 0 RSP);
       I.pop (domain_field Domainstate.Domain_exn_handler);
@@ -984,7 +974,6 @@
       | Lambda.Raise_regular ->
           emit_call "caml_raise_exn";
           record_frame Reg.Set.empty true i.dbg
-<<<<<<< HEAD
       | Lambda.Raise_reraise ->
           emit_call "caml_reraise_exn";
           record_frame Reg.Set.empty true i.dbg
@@ -992,14 +981,8 @@
           I.mov (domain_field Domainstate.Domain_exn_handler) rsp;
           I.add rsp (mem64 NONE 0 RSP);
           I.pop (domain_field Domainstate.Domain_exn_handler);
-          I.ret ()
-=======
-      | Cmm.Raise_notrace ->
-          I.mov r14 rsp;
-          I.pop r14;
           I.pop r11;
           I.jmp r11
->>>>>>> 1dba5329
       end
 
 let rec emit_all fallthrough i =
@@ -1026,7 +1009,7 @@
         in
         let (r',a') = match i.desc with
           | Lop (Istackoffset n) -> (upd_size r n, a+n)
-          | Lpushtrap -> (upd_size r 16, a+16)
+          | Lpushtrap _ -> (upd_size r 16, a+16)
           | Lpoptrap -> (r, a-16)
           | Lop (Iextcall _ | Ialloc _ | Iintop (Icheckbound _)
                  | Iintop_imm (Icheckbound _, _)) ->
