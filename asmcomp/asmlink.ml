--- conflicted
+++ resolved
@@ -1,14 +1,4 @@
 (**************************************************************************)
-<<<<<<< HEAD
-(*                                                                     *)
-(*                                OCaml                                *)
-(*                                                                     *)
-(*            Xavier Leroy, projet Cristal, INRIA Rocquencourt         *)
-(*                                                                     *)
-(*  Copyright 1996 Institut National de Recherche en Informatique et   *)
-(*     en Automatique.                                                    *)
-(*                                                                     *)
-=======
 (*                                                                        *)
 (*                                 OCaml                                  *)
 (*                                                                        *)
@@ -17,7 +7,6 @@
 (*   Copyright 1996 Institut National de Recherche en Informatique et     *)
 (*     en Automatique.                                                    *)
 (*                                                                        *)
->>>>>>> 0c0884bd
 (*   All rights reserved.  This file is distributed under the terms of    *)
 (*   the GNU Lesser General Public License version 2.1, with the          *)
 (*   special exception on linking described in the file LICENSE.          *)
@@ -219,11 +208,7 @@
   Location.input_name := "caml_startup"; (* set name of "current" input *)
   Compilenv.reset ~source_provenance:Timings.Startup "_startup";
   (* set the name of the "current" compunit *)
-<<<<<<< HEAD
-  Emit.begin_assembly();
-=======
   Emit.begin_assembly ();
->>>>>>> 0c0884bd
   let name_list =
     List.flatten (List.map (fun (info,_,_) -> info.ui_defines) units_list) in
   compile_phrase (Cmmgen.entry_point name_list);
@@ -259,11 +244,7 @@
   let compile_phrase p = Asmgen.compile_phrase ppf p in
   Location.input_name := "caml_startup";
   Compilenv.reset ~source_provenance:Timings.Startup "_shared_startup";
-<<<<<<< HEAD
-  Emit.begin_assembly();
-=======
   Emit.begin_assembly ();
->>>>>>> 0c0884bd
   List.iter compile_phrase
     (Cmmgen.generic_functions true (List.map fst units));
   compile_phrase (Cmmgen.plugin_header units);
