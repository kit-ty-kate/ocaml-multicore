#2 "utils/config.mlp"
(**************************************************************************)
(*                                                                        *)
(*                                 OCaml                                  *)
(*                                                                        *)
(*             Xavier Leroy, projet Cristal, INRIA Rocquencourt           *)
(*                                                                        *)
(*   Copyright 1996 Institut National de Recherche en Informatique et     *)
(*     en Automatique.                                                    *)
(*                                                                        *)
(*   All rights reserved.  This file is distributed under the terms of    *)
(*   the GNU Lesser General Public License version 2.1, with the          *)
(*   special exception on linking described in the file LICENSE.          *)
(*                                                                        *)
(**************************************************************************)

(* The main OCaml version string has moved to ../VERSION *)
let version = Sys.ocaml_version

let standard_library_default = "%%LIBDIR%%"

let standard_library =
  try
    Sys.getenv "OCAMLLIB"
  with Not_found ->
  try
    Sys.getenv "CAMLLIB"
  with Not_found ->
    standard_library_default

let standard_runtime = "%%BYTERUN%%"
let ccomp_type = "%%CCOMPTYPE%%"
let c_compiler = "%%CC%%"
let c_output_obj = "%%OUTPUTOBJ%%"
let ocamlc_cflags = "%%OCAMLC_CFLAGS%%"
let ocamlc_cppflags = "%%OCAMLC_CPPFLAGS%%"
let ocamlopt_cflags = "%%OCAMLOPT_CFLAGS%%"
let ocamlopt_cppflags = "%%OCAMLOPT_CPPFLAGS%%"
let bytecomp_c_libraries = "%%BYTECCLIBS%%"
(* bytecomp_c_compiler and native_c_compiler have been supported for a
   long time and are retained for backwards compatibility.
   For programs that don't need compatibility with older OCaml releases
   the recommended approach is to use the constituent variables
   c_compiler, ocamlc_cflags, ocamlc_cppflags etc., directly.
*)
let bytecomp_c_compiler =
  c_compiler ^ " " ^ ocamlc_cflags ^ " " ^ ocamlc_cppflags
let native_c_compiler =
  c_compiler ^ " " ^ ocamlopt_cflags ^ " " ^ ocamlopt_cppflags
let native_c_libraries = "%%NATIVECCLIBS%%"
let native_pack_linker = "%%PACKLD%%"
let ranlib = "%%RANLIBCMD%%"
let ar = "%%ARCMD%%"
let cc_profile = "%%CC_PROFILE%%"
let mkdll, mkexe, mkmaindll =
  (* @@DRA Cygwin - but only if shared libraries are enabled, which we
     should be able to detect? *)
  if Sys.os_type = "Win32" then
    try
      let flexlink =
        let flexlink = Sys.getenv "OCAML_FLEXLINK" in
        let f i =
          let c = flexlink.[i] in
          if c = '/' then '\\' else c in
        (String.init (String.length flexlink) f) ^ " %%FLEXLINK_FLAGS%%" in
      flexlink,
      flexlink ^ " -exe%%FLEXLINK_LDFLAGS%%",
      flexlink ^ " -maindll"
    with Not_found ->
      "%%MKDLL%%", "%%MKEXE%%", "%%MKMAINDLL%%"
  else
    "%%MKDLL%%", "%%MKEXE%%", "%%MKMAINDLL%%"

let profiling = %%PROFILING%%
let flambda = %%FLAMBDA%%
let safe_string = %%FORCE_SAFE_STRING%%
let default_safe_string = %%DEFAULT_SAFE_STRING%%
let windows_unicode = %%WINDOWS_UNICODE%% != 0

let flat_float_array = %%FLAT_FLOAT_ARRAY%%

let afl_instrument = %%AFL_INSTRUMENT%%

let exec_magic_number = "Caml1999X011"
and cmi_magic_number = "Caml1999I022"
and cmo_magic_number = "Caml1999O022"
and cma_magic_number = "Caml1999A022"
and cmx_magic_number =
  if flambda then
    "Caml1999y022"
  else
    "Caml1999Y022"
and cmxa_magic_number =
  if flambda then
    "Caml1999z022"
  else
<<<<<<< HEAD
    "Caml1999Z014"
and ast_impl_magic_number = "Caml1999M020"
and ast_intf_magic_number = "Caml1999N018"
and cmxs_magic_number = "Caml2007D002"
and cmt_magic_number = "Caml2012T008"
=======
    "Caml1999Z022"
and ast_impl_magic_number = "Caml1999M022"
and ast_intf_magic_number = "Caml1999N022"
and cmxs_magic_number = "Caml1999D022"
    (* cmxs_magic_number is duplicated in otherlibs/dynlink/natdynlink.ml *)
and cmt_magic_number = "Caml1999T022"
>>>>>>> 0d68080b

let load_path = ref ([] : string list)

let interface_suffix = ref ".mli"

let max_tag = 245
(* This is normally the same as in obj.ml, but we have to define it
   separately because it can differ when we're in the middle of a
   bootstrapping phase. *)
let lazy_tag = 246

let max_young_wosize = 256
let stack_threshold = 16 (* see byterun/config.h *)
let profile_slop = 128
let stack_safety_margin = 60

let architecture = "%%ARCH%%"
let model = "%%MODEL%%"
let system = "%%SYSTEM%%"

let asm = "%%ASM%%"
let asm_cfi_supported = %%ASM_CFI_SUPPORTED%%
let with_frame_pointers = %%WITH_FRAME_POINTERS%%
let spacetime = %%WITH_SPACETIME%%
let enable_call_counts = %%ENABLE_CALL_COUNTS%%
let libunwind_available = %%LIBUNWIND_AVAILABLE%%
let libunwind_link_flags = "%%LIBUNWIND_LINK_FLAGS%%"
let profinfo = %%WITH_PROFINFO%%
let profinfo_width = %%PROFINFO_WIDTH%%

let ext_exe = "%%EXE%%"
let ext_obj = "%%EXT_OBJ%%"
let ext_asm = "%%EXT_ASM%%"
let ext_lib = "%%EXT_LIB%%"
let ext_dll = "%%EXT_DLL%%"

let host = "%%HOST%%"
let target = "%%TARGET%%"

let default_executable_name =
  match Sys.os_type with
    "Unix" -> "a.out"
  | "Win32" | "Cygwin" -> "camlprog.exe"
  | _ -> "camlprog"

let systhread_supported = %%SYSTHREAD_SUPPORT%%;;

<<<<<<< HEAD
let stats = %%STATS%%;;
=======
>>>>>>> 0d68080b
let flexdll_dirs = [%%FLEXDLL_DIR%%];;

let print_config oc =
  let p name valu = Printf.fprintf oc "%s: %s\n" name valu in
  let p_int name valu = Printf.fprintf oc "%s: %d\n" name valu in
  let p_bool name valu = Printf.fprintf oc "%s: %B\n" name valu in
  p "version" version;
  p "standard_library_default" standard_library_default;
  p "standard_library" standard_library;
  p "standard_runtime" standard_runtime;
  p "ccomp_type" ccomp_type;
  p "c_compiler" c_compiler;
  p "ocamlc_cflags" ocamlc_cflags;
  p "ocamlc_cppflags" ocamlc_cppflags;
  p "ocamlopt_cflags" ocamlopt_cflags;
  p "ocamlopt_cppflags" ocamlopt_cppflags;
  p "bytecomp_c_compiler" bytecomp_c_compiler;
  p "native_c_compiler" native_c_compiler;
  p "bytecomp_c_libraries" bytecomp_c_libraries;
  p "native_c_libraries" native_c_libraries;
  p "native_pack_linker" native_pack_linker;
  p "ranlib" ranlib;
  p "cc_profile" cc_profile;
  p "architecture" architecture;
  p "model" model;
  p_int "int_size" Sys.int_size;
  p_int "word_size" Sys.word_size;
  p "system" system;
  p "asm" asm;
  p_bool "asm_cfi_supported" asm_cfi_supported;
  p_bool "with_frame_pointers" with_frame_pointers;
  p "ext_exe" ext_exe;
  p "ext_obj" ext_obj;
  p "ext_asm" ext_asm;
  p "ext_lib" ext_lib;
  p "ext_dll" ext_dll;
  p "os_type" Sys.os_type;
  p "default_executable_name" default_executable_name;
  p_bool "systhread_supported" systhread_supported;
  p "host" host;
  p "target" target;
  p_bool "profiling" profiling;
  p_bool "flambda" flambda;
  p_bool "spacetime" spacetime;
  p_bool "safe_string" safe_string;
<<<<<<< HEAD
=======
  p_bool "default_safe_string" default_safe_string;
  p_bool "flat_float_array" flat_float_array;
  p_bool "afl_instrument" afl_instrument;
  p_bool "windows_unicode" windows_unicode;
>>>>>>> 0d68080b

  (* print the magic number *)
  p "exec_magic_number" exec_magic_number;
  p "cmi_magic_number" cmi_magic_number;
  p "cmo_magic_number" cmo_magic_number;
  p "cma_magic_number" cma_magic_number;
  p "cmx_magic_number" cmx_magic_number;
  p "cmxa_magic_number" cmxa_magic_number;
  p "ast_impl_magic_number" ast_impl_magic_number;
  p "ast_intf_magic_number" ast_intf_magic_number;
  p "cmxs_magic_number" cmxs_magic_number;
  p "cmt_magic_number" cmt_magic_number;

  flush oc;
;;<|MERGE_RESOLUTION|>--- conflicted
+++ resolved
@@ -94,20 +94,12 @@
   if flambda then
     "Caml1999z022"
   else
-<<<<<<< HEAD
-    "Caml1999Z014"
-and ast_impl_magic_number = "Caml1999M020"
-and ast_intf_magic_number = "Caml1999N018"
-and cmxs_magic_number = "Caml2007D002"
-and cmt_magic_number = "Caml2012T008"
-=======
     "Caml1999Z022"
 and ast_impl_magic_number = "Caml1999M022"
 and ast_intf_magic_number = "Caml1999N022"
 and cmxs_magic_number = "Caml1999D022"
     (* cmxs_magic_number is duplicated in otherlibs/dynlink/natdynlink.ml *)
 and cmt_magic_number = "Caml1999T022"
->>>>>>> 0d68080b
 
 let load_path = ref ([] : string list)
 
@@ -155,10 +147,7 @@
 
 let systhread_supported = %%SYSTHREAD_SUPPORT%%;;
 
-<<<<<<< HEAD
 let stats = %%STATS%%;;
-=======
->>>>>>> 0d68080b
 let flexdll_dirs = [%%FLEXDLL_DIR%%];;
 
 let print_config oc =
@@ -198,19 +187,17 @@
   p "os_type" Sys.os_type;
   p "default_executable_name" default_executable_name;
   p_bool "systhread_supported" systhread_supported;
+  p_bool "stats" stats;
   p "host" host;
   p "target" target;
   p_bool "profiling" profiling;
   p_bool "flambda" flambda;
   p_bool "spacetime" spacetime;
   p_bool "safe_string" safe_string;
-<<<<<<< HEAD
-=======
   p_bool "default_safe_string" default_safe_string;
   p_bool "flat_float_array" flat_float_array;
   p_bool "afl_instrument" afl_instrument;
   p_bool "windows_unicode" windows_unicode;
->>>>>>> 0d68080b
 
   (* print the magic number *)
   p "exec_magic_number" exec_magic_number;
