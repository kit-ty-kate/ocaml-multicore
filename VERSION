<<<<<<< HEAD
4.10.0+multicore
=======
4.11.0+dev0-2019-10-18
>>>>>>> 914f04fa

# The version string is the first line of this file.
# It must be in the format described in stdlib/sys.mli<|MERGE_RESOLUTION|>--- conflicted
+++ resolved
@@ -1,8 +1,4 @@
-<<<<<<< HEAD
-4.10.0+multicore
-=======
-4.11.0+dev0-2019-10-18
->>>>>>> 914f04fa
+4.11.0+multicore+dev0-2019-10-18
 
 # The version string is the first line of this file.
 # It must be in the format described in stdlib/sys.mli