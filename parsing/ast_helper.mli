--- conflicted
+++ resolved
@@ -269,12 +269,8 @@
     val value: ?loc:loc -> value_description -> signature_item
     val type_: ?loc:loc -> rec_flag -> type_declaration list -> signature_item
     val type_extension: ?loc:loc -> type_extension -> signature_item
-<<<<<<< HEAD
-    val exception_: ?loc:loc -> extension_constructor -> signature_item
     val effect_: ?loc:loc -> effect_constructor -> signature_item
-=======
     val exception_: ?loc:loc -> type_exception -> signature_item
->>>>>>> e37b5c07
     val module_: ?loc:loc -> module_declaration -> signature_item
     val rec_module: ?loc:loc -> module_declaration list -> signature_item
     val modtype: ?loc:loc -> module_type_declaration -> signature_item
@@ -297,12 +293,8 @@
     val primitive: ?loc:loc -> value_description -> structure_item
     val type_: ?loc:loc -> rec_flag -> type_declaration list -> structure_item
     val type_extension: ?loc:loc -> type_extension -> structure_item
-<<<<<<< HEAD
-    val exception_: ?loc:loc -> extension_constructor -> structure_item
     val effect_: ?loc:loc -> effect_constructor -> structure_item
-=======
     val exception_: ?loc:loc -> type_exception -> structure_item
->>>>>>> e37b5c07
     val module_: ?loc:loc -> module_binding -> structure_item
     val rec_module: ?loc:loc -> module_binding list -> structure_item
     val modtype: ?loc:loc -> module_type_declaration -> structure_item
